package us.ihmc.mecano.algorithms;

import org.ejml.MatrixDimensionException;
import org.ejml.data.DMatrix;
import org.ejml.data.DMatrix1Row;
import org.ejml.data.DMatrixD1;
import org.ejml.data.DMatrixRMaj;
import org.ejml.dense.row.CommonOps_DDRM;
import org.ejml.dense.row.factory.LinearSolverFactory_DDRM;
import org.ejml.dense.row.misc.UnrolledInverseFromMinor_DDRM;
import org.ejml.interfaces.linsol.LinearSolverDense;
import us.ihmc.euclid.matrix.Matrix3D;
import us.ihmc.euclid.referenceFrame.exceptions.ReferenceFrameMismatchException;
import us.ihmc.euclid.referenceFrame.interfaces.FrameTuple3DReadOnly;
import us.ihmc.euclid.transform.RigidBodyTransform;
import us.ihmc.euclid.tuple3D.interfaces.Tuple3DReadOnly;
import us.ihmc.mecano.algorithms.interfaces.RigidBodyAccelerationProvider;
import us.ihmc.mecano.frames.MovingReferenceFrame;
import us.ihmc.mecano.multiBodySystem.interfaces.*;
import us.ihmc.mecano.spatial.SpatialAcceleration;
import us.ihmc.mecano.spatial.SpatialForce;
import us.ihmc.mecano.spatial.SpatialInertia;
import us.ihmc.mecano.spatial.Wrench;
import us.ihmc.mecano.spatial.interfaces.*;
import us.ihmc.mecano.tools.MultiBodySystemTools;

import java.util.*;
import java.util.function.Function;

/**
 * Computed joint accelerations based on joint efforts.
 * <p>
 * This calculator is based on the articulated-body inertia algorithm as described in Featherstone -
 * Rigid Body Dynamics Algorithms (2008): <a href=
 * "https://books.google.com/books?id=GJRGBQAAQBAJ&lpg=PR5&ots=XoFXvnJZLH&dq=rigid%20body%20dynamics%20algorithms&lr&pg=PR1#v=onepage&q=rigid%20body%20dynamics%20algorithms&f=false">link</a>
 * </p>
 * <p>
 * Note on kinematic loops: this calculator does not support kinematic loops yet.
 * </p>
 *
 * @author Sylvain Bertrand
 */
public class ForwardDynamicsCalculator
{
   public enum JointSourceMode
   {
      /**
       * Default mode for a joint, its acceleration is computed in this calculator based on the joint's
       * effort.
       */
      EFFORT_SOURCE,
      /**
       * Secondary mode, the joint's acceleration is pre-determined and its effort is computed by this
       * calculator.
       */
      ACCELERATION_SOURCE;
   }

   /** Defines the multi-body system to use with this calculator. */
   private final MultiBodySystemReadOnly input;

   /** The root of the internal recursive algorithm. */
   private final ArticulatedBodyRecursionStep initialRecursionStep;
   /** Map to quickly retrieve information for each rigid-body. */
   private final Map<RigidBodyReadOnly, ArticulatedBodyRecursionStep> rigidBodyToRecursionStepMap = new LinkedHashMap<>();
   /** For iterating over each rigid-body quickly. */
   private final ArticulatedBodyRecursionStep[] articulatedBodyRecursionSteps;

   private boolean isJointTauOutputDirty = true;
   private boolean isJointAccelerationOutputDirty = true;
   /**
    * The input of this algorithm: the effort matrix for all the joints to consider.
    * <p>
    * Also serves as the output for locked joint.
    * </p>
    */
   private final DMatrixRMaj jointTauOutput;
   /**
    * The output of this algorithm: the acceleration matrix for all the joints to consider.
    * <p>
    * Also serves as the input for locked joint.
    * </p>
    */
   private final DMatrixRMaj jointAccelerationOutput;

   /**
    * Extension of this algorithm into an acceleration provider that can be used instead of a
    * {@link SpatialAccelerationCalculator}.
    */
   private final RigidBodyAccelerationProvider accelerationProvider;

   /**
    * Extension of this algorithm into an acceleration provider that can be used instead of a
    * {@link SpatialAccelerationCalculator}.
    */
   private final RigidBodyAccelerationProvider zeroVelocityAccelerationProvider;

   private final int totalDoFs;

   /**
    * Creates a calculator for computing the joint accelerations for all the descendants of the given
    * {@code rootBody}.
    * <p>
    * Do not forgot to set the gravitational acceleration so this calculator can properly account for
    * it.
    * </p>
    *
    * @param rootBody the supporting body of the subtree to be evaluated by this calculator. Not
    *                 modified.
    * @throws UnsupportedOperationException if the multi-body system contains kinematic loop(s).
    */
   public ForwardDynamicsCalculator(RigidBodyReadOnly rootBody)
   {
      this(MultiBodySystemReadOnly.toMultiBodySystemInput(rootBody));
   }

   /**
    * Creates a calculator for computing the joint accelerations for a system defined by the given
    * {@code input}.
    * <p>
    * Do not forgot to set the gravitational acceleration so this calculator can properly account for
    * it.
    * </p>
    *
    * @param input the definition of the system to be evaluated by this calculator.
    * @throws UnsupportedOperationException if the {@code input} contains kinematic loop(s).
    */
   public ForwardDynamicsCalculator(MultiBodySystemReadOnly input)
   {
      this(input, true);
   }

   /**
    * Creates a calculator for computing the joint accelerations for a system defined by the given
    * {@code input}.
    * <p>
    * Do not forgot to set the gravitational acceleration so this calculator can properly account for
    * it.
    * </p>
    *
    * @param input                          the definition of the system to be evaluated by this
    *                                       calculator.
    * @param considerIgnoredSubtreesInertia whether the inertia of the ignored part(s) of the given
    *                                       multi-body system should be considered. When {@code true},
    *                                       this provides more accurate joint accelerations as they
    *                                       account for instance for the gravity acting on the ignored
    *                                       rigid-bodies, i.e. bodies which have an ancestor joint that
    *                                       is ignored as specified in the given {@code input}. When
    *                                       {@code false}, the resulting joint accelerations may be
    *                                       less accurate and this calculator may gain slight
    *                                       performance improvement.
    * @throws UnsupportedOperationException if the {@code input} contains kinematic loop(s).
    */
   public ForwardDynamicsCalculator(MultiBodySystemReadOnly input, boolean considerIgnoredSubtreesInertia)
   {
      this.input = input;

      RigidBodyReadOnly rootBody = input.getRootBody();
      initialRecursionStep = new ArticulatedBodyRecursionStep(rootBody, null, null);
      rigidBodyToRecursionStepMap.put(rootBody, initialRecursionStep);
      buildMultiBodyTree(initialRecursionStep, input.getJointsToIgnore());
      if (considerIgnoredSubtreesInertia)
         initialRecursionStep.updateIgnoredSubtreeInertia();
      articulatedBodyRecursionSteps = rigidBodyToRecursionStepMap.values().toArray(new ArticulatedBodyRecursionStep[rigidBodyToRecursionStepMap.size()]);

      totalDoFs = input.getNumberOfDoFs();
      jointTauOutput = new DMatrixRMaj(totalDoFs, 1);
      jointAccelerationOutput = new DMatrixRMaj(totalDoFs, 1);

      Function<RigidBodyReadOnly, SpatialAccelerationReadOnly> accelerationFunction = body ->
      {
         ArticulatedBodyRecursionStep recursionStep = rigidBodyToRecursionStepMap.get(body);
         if (recursionStep == null)
            return null;
         // The algorithm computes the acceleration expressed in the parent joint frame.
         // To prevent unnecessary computation, let's only change the frame when needed.
         recursionStep.rigidBodyAcceleration.changeFrame(body.getBodyFixedFrame());
         return recursionStep.rigidBodyAcceleration;
      };
      accelerationProvider = RigidBodyAccelerationProvider.toRigidBodyAccelerationProvider(accelerationFunction, input.getInertialFrame());

      Function<RigidBodyReadOnly, SpatialAccelerationReadOnly> zeroVelocityAccelerationFunction = body ->
      {
         ArticulatedBodyRecursionStep recursionStep = rigidBodyToRecursionStepMap.get(body);
         if (recursionStep == null)
            return null;
         // The algorithm computes the acceleration expressed in the parent joint frame.
         // To prevent unnecessary computation, let's only change the frame when needed.
         recursionStep.rigidBodyZeroVelocityAcceleration.changeFrame(body.getBodyFixedFrame());
         return recursionStep.rigidBodyZeroVelocityAcceleration;
      };
      zeroVelocityAccelerationProvider = RigidBodyAccelerationProvider.toRigidBodyAccelerationProvider(zeroVelocityAccelerationFunction,
                                                                                                       input.getInertialFrame(),
                                                                                                       false,
                                                                                                       true);
   }

   private void buildMultiBodyTree(ArticulatedBodyRecursionStep parent, Collection<? extends JointReadOnly> jointsToIgnore)
   {
      List<JointReadOnly> childrenJoints = MultiBodySystemTools.sortLoopClosureInChildrenJoints(parent.rigidBody);

      for (JointReadOnly childJoint : childrenJoints)
      {
         if (jointsToIgnore.contains(childJoint))
            continue;

         if (childJoint.isLoopClosure())
         {
            System.out.println(getClass().getSimpleName() + ": This calculator does not support kinematic loops. Ignoring joint: " + childJoint.getName());
            continue;
         }

         RigidBodyReadOnly childBody = childJoint.getSuccessor();
         if (childBody != null)
         {
            int[] jointIndices = input.getJointMatrixIndexProvider().getJointDoFIndices(childJoint);
            ArticulatedBodyRecursionStep child = new ArticulatedBodyRecursionStep(childBody, parent, jointIndices);
            rigidBodyToRecursionStepMap.put(childBody, child);
            buildMultiBodyTree(child, jointsToIgnore);
         }
      }
   }

   /**
    * Set the gravitational acceleration to account for in this multi-body system.
    * <p>
    * The acceleration of the root body is set to the opposite of the gravitational acceleration such
    * that it gets naturally propagated to the whole system.
    * </p>
    *
    * @param gravity the gravitational linear acceleration, it is usually equal to
    *                {@code (0, 0, -9.81)}.
    */
   public void setGravitationalAcceleration(FrameTuple3DReadOnly gravity)
   {
      gravity.checkReferenceFrameMatch(input.getInertialFrame());
      setGravitationalAcceleration((Tuple3DReadOnly) gravity);
   }

   /**
    * @deprecated Use {@link #setGravitationalAcceleration(FrameTuple3DReadOnly)} instead.
    */
   @Deprecated
   public void setGravitionalAcceleration(FrameTuple3DReadOnly gravity)
   {
      setGravitationalAcceleration(gravity);
   }

   /**
    * Set the gravitational acceleration to account for in this multi-body system.
    * <p>
    * The acceleration of the root body is set to the opposite of the gravitational acceleration such
    * that it gets naturally propagated to the whole system.
    * </p>
    *
    * @param gravity the gravitational linear acceleration, it is usually equal to
    *                {@code (0, 0, -9.81)}.
    */
   public void setGravitationalAcceleration(Tuple3DReadOnly gravity)
   {
      SpatialAcceleration rootAcceleration = initialRecursionStep.rigidBodyAcceleration;
      rootAcceleration.setToZero();
      rootAcceleration.getLinearPart().setAndNegate(gravity);
   }

   /**
    * @deprecated Use {@link #setGravitationalAcceleration(Tuple3DReadOnly)} instead.
    */
   @Deprecated
   public void setGravitionalAcceleration(Tuple3DReadOnly gravity)
   {
      setGravitationalAcceleration(gravity);
   }

   /**
    * Set the gravitational acceleration to account for in this multi-body system.
    * <p>
    * The acceleration of the root body is set to the opposite of the gravitational acceleration such
    * that it gets naturally propagated to the whole system.
    * </p>
    *
    * @param gravity the gravitational linear acceleration along the z-axis, it is usually equal to
    *                {@code -9.81}.
    */
   public void setGravitationalAcceleration(double gravity)
   {
      setGravitationalAcceleration(0.0, 0.0, gravity);
   }

   /**
    * @deprecated Use {@link #setGravitationalAcceleration(double)} instead.
    */
   @Deprecated
   public void setGravitionalAcceleration(double gravity)
   {
      setGravitationalAcceleration(gravity);
   }

   /**
    * Set the gravitational acceleration to account for in this multi-body system.
    * <p>
    * The acceleration of the root body is set to the opposite of the gravitational acceleration such
    * that it gets naturally propagated to the whole system.
    * </p>
    *
    * @param gravityX the gravitational linear acceleration along the x-axis, it is usually equal to
    *                 {@code 0}.
    * @param gravityY the gravitational linear acceleration along the y-axis, it is usually equal to
    *                 {@code 0}.
    * @param gravityZ the gravitational linear acceleration along the z-axis, it is usually equal to
    *                 {@code -9.81}.
    */
   public void setGravitationalAcceleration(double gravityX, double gravityY, double gravityZ)
   {
      SpatialAcceleration rootAcceleration = initialRecursionStep.rigidBodyAcceleration;
      rootAcceleration.setToZero();
      rootAcceleration.getLinearPart().set(gravityX, gravityY, gravityZ);
      rootAcceleration.negate();
   }

   /**
    * @deprecated Use {@link #setGravitationalAcceleration(double, double, double)} instead.
    */
   @Deprecated
   public void setGravitionalAcceleration(double gravityX, double gravityY, double gravityZ)
   {
      setGravitationalAcceleration(gravityX, gravityY, gravityZ);
   }

   /**
    * Changes the spatial acceleration of the root. Even though the root is assumed to be non-moving,
    * the {@code rootAcceleration} is usually set to the opposite of the gravitational acceleration,
    * such that the effect of the gravity is naturally propagated to the entire system.
    *
    * @param newRootAcceleration the new spatial acceleration of the root.
    * @throws ReferenceFrameMismatchException if any of the reference frames of
    *       {@code newRootAcceleration} does not match this
    *       calculator's root spatial acceleration's frames.
    */
   public void setRootAcceleration(SpatialAccelerationReadOnly newRootAcceleration)
   {
      initialRecursionStep.rigidBodyAcceleration.set(newRootAcceleration);
   }

   /**
    * Resets all the external wrenches that were added to the rigid-bodies.
    */
   public void setExternalWrenchesToZero()
   {
      for (ArticulatedBodyRecursionStep recursionStep : articulatedBodyRecursionSteps)
      {
         if (recursionStep.externalWrench != null)
            recursionStep.externalWrench.setToZero();
      }
   }

   /**
    * Gets the internal reference to the external wrench associated with the given rigidBody.
    * <p>
    * Modify the return wrench to configure the wrench to be applied on this rigid-body.
    * </p>
    *
    * @param rigidBody the query. Not modified.
    * @return the wrench associated to the query.
    */
   public FixedFrameWrenchBasics getExternalWrench(RigidBodyReadOnly rigidBody)
   {
      ArticulatedBodyRecursionStep recursionStep = rigidBodyToRecursionStepMap.get(rigidBody);
      return recursionStep == null ? null : recursionStep.externalWrench;
   }

   /**
    * Sets external wrench to apply to the given {@code rigidBody}.
    *
    * @param rigidBody      the rigid-body to which the wrench is to applied. Not modified.
    * @param externalWrench the external wrench to apply to the rigid-body.
    */
   public void setExternalWrench(RigidBodyReadOnly rigidBody, WrenchReadOnly externalWrench)
   {
      rigidBodyToRecursionStepMap.get(rigidBody).externalWrench.setMatchingFrame(externalWrench);
   }

   /**
    * Sets source mode for the given joint:
    * <ul>
    * <li>{@link JointSourceMode#EFFORT_SOURCE} (default): the joint effort is provided as an input to
    * this calculator, via as joint state or the given matrix when calling compute. The joint
    * acceleration is computed in this calculator and depend on the joint's effort. Note that in that
    * mode, any provided acceleration input for that joint is ignored.
    * <li>{@link JointSourceMode#ACCELERATION_SOURCE}: the joint acceleration is provided as an input
    * to this calculator, via as joint state or the given matrix when calling compute. The joint effort
    * is computed in this calculator and depend on the joint's acceleration. Note that in that mode,
    * any provided effort input for that joint is ignored.
    * </ul>
    *
    * @param joint the joint set the source mode of. Not modified.
    * @param mode  the desired mode for the joint. Default value is
    *              {@link JointSourceMode#ACCELERATION_SOURCE}.
    */
   public void setJointSourceMode(JointReadOnly joint, JointSourceMode mode)
   {
      rigidBodyToRecursionStepMap.get(joint.getSuccessor()).sourceMode = mode;
   }

   /**
    * Convenience method for setting the source mode of all the joints this calculator handles.
    * <ul>
    * <li>{@link JointSourceMode#EFFORT_SOURCE} (default): the joint effort is provided as an input to
    * this calculator, via {@link JointReadOnly#getJointWrench()} or the given matrix when calling
    * compute. The joint acceleration is computed in this calculator and depend on the joint's effort.
    * Note that in that mode, any provided acceleration input for that joint is ignored.
    * <li>{@link JointSourceMode#ACCELERATION_SOURCE}: the joint acceleration is provided as an input
    * to this calculator, via {@link JointReadOnly#getJointAcceleration()} or the given matrix when
    * calling compute. The joint effort is computed in this calculator and depend on the joint's
    * acceleration. Note that in that mode, any provided effort input for that joint is ignored.
    * </ul>
    *
    * @param jointSourceModeFunction the function used to determine a joint source mode. The function
    *                                can return {@code null} for joints which source mode should not be
    *                                changed.
    */
   public void setJointSourceModes(Function<JointReadOnly, JointSourceMode> jointSourceModeFunction)
   {
      for (ArticulatedBodyRecursionStep recursionStep : articulatedBodyRecursionSteps)
      {
         if (recursionStep.getJoint() != null)
         {
            JointSourceMode newMode = jointSourceModeFunction.apply(recursionStep.getJoint());
            if (newMode != null)
               recursionStep.sourceMode = newMode;
         }
      }
   }

   /**
    * Resets all joint to their default source mode: {@link JointSourceMode#EFFORT_SOURCE}.
    */
   public void resetJointSourceModes()
   {
      for (ArticulatedBodyRecursionStep recursionStep : articulatedBodyRecursionSteps)
      {
         recursionStep.sourceMode = JointSourceMode.EFFORT_SOURCE;
      }
   }

   /**
    * Gets the current source mode for the given joint.
    * <ul>
    * Source mode can be:
    * <li>{@link JointSourceMode#EFFORT_SOURCE} (default): the joint effort is provided as an input to
    * this calculator, via {@link JointReadOnly#getJointWrench()} or the given matrix when calling
    * compute. The joint acceleration is computed in this calculator and depend on the joint's effort.
    * Note that in that mode, any provided acceleration input for that joint is ignored.
    * <li>{@link JointSourceMode#ACCELERATION_SOURCE}: the joint acceleration is provided as an input
    * to this calculator, via {@link JointReadOnly#getJointAcceleration()} or the given matrix when
    * calling compute. The joint effort is computed in this calculator and depend on the joint's
    * acceleration. Note that in that mode, any provided effort input for that joint is ignored.
    * </ul>
    *
    * @param joint the joint to get the current source mode of.
    * @return the current joint source mode.
    */
   public JointSourceMode getJointSourceMode(JointReadOnly joint)
   {
      return rigidBodyToRecursionStepMap.get(joint.getSuccessor()).sourceMode;
   }

   /**
    * Computes the joint accelerations resulting from the joint efforts.
    * <p>
    * The desired joint efforts are extracted from the joint state. To explicitly specify the joint
    * efforts to use, see {@link #compute(DMatrix)}.
    * </p>
    */
   public void compute()
   {
      compute(null);
   }

   /**
    * Computes the joint accelerations resulting from the given joint efforts.
    * <p>
    * The given matrix is expected to have been configured using the same
    * {@link JointMatrixIndexProvider} that was used to configure this calculator.
    * </p>
    *
    * @param jointTauInput the matrix containing the joint efforts to use. Not modified.
    */
   public void compute(DMatrix jointTauInput)
   {
      compute(jointTauInput, null);
   }

   /**
    * Computes the joint accelerations resulting from the given joint efforts.
    * <p>
    * The given matrix is expected to have been configured using the same
    * {@link JointMatrixIndexProvider} that was used to configure this calculator.
    * </p>
    *
    * @param jointTauInput          the matrix containing the joint efforts to use. If {@code null},
    *                               the joint state is used.. Not modified.
    * @param jointAccelerationInput the matrix containing the joint accelerations to use, only used for
    *                               joints with source mode set to
    *                               {@link JointSourceMode#ACCELERATION_SOURCE}. If {@code null}, the
    *                               joint state is used. Not modified.
    */
   public void compute(DMatrix jointTauInput, DMatrix jointAccelerationInput)
   {
      checkAllJointMatrixSize(jointTauInput);
      checkAllJointMatrixSize(jointAccelerationInput);

      isJointTauOutputDirty = true;
      isJointAccelerationOutputDirty = true;
      boolean atLeastOneLockedJoint = initialRecursionStep.passOne();
      initialRecursionStep.passTwo(jointTauInput);
      initialRecursionStep.passThree(jointAccelerationInput);
      if (atLeastOneLockedJoint)
         initialRecursionStep.passFour();
   }

   private void checkAllJointMatrixSize(DMatrix matrix)
   {
      if (matrix == null)
         return;

      if (matrix.getNumRows() != totalDoFs || matrix.getNumCols() != 1)
         throw new MatrixDimensionException(String.format("Incompatible matrix dimension, expected: [nRows: %d, nCols: %d], was: [nRows: %d, nCols: %d]",
                                                          totalDoFs,
                                                          1,
                                                          matrix.getNumRows(),
                                                          matrix.getNumCols()));
   }

   /**
    * Gets the definition of the multi-body system that was used to create this calculator.
    *
    * @return this calculator input.
    */
   public MultiBodySystemReadOnly getInput()
   {
      return input;
   }

   /**
    * Gets the joint accelerations:
    * <ul>
    * <li>if the joint source mode is {@link JointSourceMode#EFFORT_SOURCE} (default), the acceleration
    * is computed by this calculator.
    * <li>if the joint source mode is {@link JointSourceMode#ACCELERATION_SOURCE}, the acceleration is
    * the input of this calculator.
    * </ul>
    *
    * @return the joint accelerations.
    */
   public DMatrixRMaj getJointAccelerationMatrix()
   {
      if (isJointAccelerationOutputDirty)
      {
         for (ArticulatedBodyRecursionStep articulatedBodyRecursionStep : articulatedBodyRecursionSteps)
         {
            articulatedBodyRecursionStep.getAccelerationOutput(jointAccelerationOutput);
         }
         isJointAccelerationOutputDirty = false;
      }
      return jointAccelerationOutput;
   }

   /**
    * Gets the joint efforts:
    * <ul>
    * <li>if the joint source mode is {@link JointSourceMode#EFFORT_SOURCE} (default), the effort is
    * the input of this calculator.
    * <li>if the joint source mode is {@link JointSourceMode#ACCELERATION_SOURCE}, the effort is
    * computed by this calculator.
    * </ul>
    *
    * @return the joint efforts.
    */
   public DMatrixRMaj getJointTauMatrix()
   {
      if (isJointTauOutputDirty)
      {
         for (ArticulatedBodyRecursionStep articulatedBodyRecursionStep : articulatedBodyRecursionSteps)
         {
            articulatedBodyRecursionStep.getTauOutput(jointTauOutput);
         }
         isJointTauOutputDirty = false;
      }
      return jointTauOutput;
   }

   /**
    * Gets the computed N-by-1 acceleration vector for the given {@code joint}, where N is the number
    * of degrees of freedom the joint has.
    *
    * @param joint the joint to get the acceleration of. Not modified.
    * @return the computed joint acceleration matrix.
    */
   public DMatrixRMaj getComputedJointAcceleration(JointReadOnly joint)
   {
      ArticulatedBodyRecursionStep recursionStep = rigidBodyToRecursionStepMap.get(joint.getSuccessor());

      if (recursionStep == null)
         return null;
      else
         return recursionStep.qdd;
   }

   /**
    * Gets the N-by-1 force vector for the given {@code joint}, where N is the number of degrees of
    * freedom the joint has.
    * <p>
    * The joint efforts are provided in {@link #compute(DMatrix)} or extracted from the joint state and
    * are the input of this algorithm. Howver, for locked joints, this calculator instead preserve the
    * joint acceleration and calculate the joint effort.
    * </p>
    *
    * @param joint the joint to get the effort of. Not modified.
    * @return the joint effort matrix.
    */
   public DMatrixRMaj getJointTau(JointReadOnly joint)
   {
      ArticulatedBodyRecursionStep recursionStep = rigidBodyToRecursionStepMap.get(joint.getSuccessor());

      if (recursionStep == null)
         return null;
      else
         return recursionStep.qdd;
   }

   /**
    * Gets the wrench exerted by the given {@code joint} on its predecessor.
    * <p>
    * This method returns the full 6-D joint wrench before projection onto the joint motion subspace. It can be used to examine the internal forces and torques
    * exerted at the joint.
    * </p>
    *
    * @param joint the joint to get the wrench of. Not modified.
    * @return the joint wrench.
    */
   public WrenchReadOnly getJointWrench(JointReadOnly joint)
   {
      ArticulatedBodyRecursionStep recursionStep = rigidBodyToRecursionStepMap.get(joint.getSuccessor());

      if (recursionStep == null)
         return null;
      else
         return recursionStep.getJointWrench();
   }

   /**
    * Gets the internal recursion step for the root body.
    *
    * @return the root body recursion step.
    */
   ArticulatedBodyRecursionStep getInitialRecursionStep()
   {
      return initialRecursionStep;
   }

   /**
    * Writes the computed joint accelerations into the given {@code joints}.
    * <p>
    * Any joint that is not considered by this calculator remains unchanged.
    * </p>
    *
    * @param joints the array of joints to write the acceleration into. Modified.
    */
   public void writeComputedJointAccelerations(JointBasics[] joints)
   {
      for (JointBasics joint : joints)
         writeComputedJointAcceleration(joint);
   }

   /**
    * Writes the computed joint accelerations into the given {@code joints}.
    * <p>
    * Any joint that is not considered by this calculator remains unchanged.
    * </p>
    *
    * @param joints the list of joints to write the acceleration into. Modified.
    */
   public void writeComputedJointAccelerations(List<? extends JointBasics> joints)
   {
      for (int jointIndex = 0; jointIndex < joints.size(); jointIndex++)
         writeComputedJointAcceleration(joints.get(jointIndex));
   }

   /**
    * Writes the computed acceleration into the given {@code joint}.
    * <p>
    * Any joint that is not considered by this calculator remains unchanged.
    * </p>
    *
    * @param joint the joint to retrieve the acceleration of and to store it. Modified.
    * @return whether the calculator handles the given joint or not.
    */
   public boolean writeComputedJointAcceleration(JointBasics joint)
   {
      ArticulatedBodyRecursionStep recursionStep = rigidBodyToRecursionStepMap.get(joint.getSuccessor());

      if (recursionStep == null)
         return false;

      joint.setJointAcceleration(0, recursionStep.qdd);
      return true;
   }

   /**
    * Gets the rigid-body acceleration provider that uses accelerations computed in this calculator.
    *
    * @return the acceleration provider backed by this calculator.
    */
   public RigidBodyAccelerationProvider getAccelerationProvider()
   {
      return accelerationProvider;
   }

   /**
    * Gets the rigid-body acceleration provider that uses accelerations computed in this calculator.
    *
    * @param considerVelocities whether the provider should consider bias accelerations, i.e.
    *                           centrifugal and Coriolis accelerations, resulting from joint
    *                           velocities.
    * @return the acceleration provider backed by this calculator.
    */
   public RigidBodyAccelerationProvider getAccelerationProvider(boolean considerVelocities)
   {
      return considerVelocities ? accelerationProvider : zeroVelocityAccelerationProvider;
   }

   /** Intermediate result used for garbage free operations. */
   private final SpatialForce jointForceFromChild = new SpatialForce();

   /**
    * Represents a single recursion step for any of the three passes of the articulated-body algorithm
    * as introduced in R. Featherstone, <i>Rigid Body Dynamics Algorithms</i>.
    *
    * @author Sylvain Bertrand
    */
   class ArticulatedBodyRecursionStep
   {
      /**
       * The rigid-body for which this recursion is.
       */
      final RigidBodyReadOnly rigidBody;
      /**
       * Used for storing intermediate result when part of the subtree is ignored but the subtree inertia
       * is still to be considered.
       */
      private SpatialInertia bodyInertia;
      /**
       * Combined inertia of the subtree that is ignored but inertia is still to be considered for this
       * recursion step.
       */
      private SpatialInertia bodySubtreeInertia;
      /**
       * User input: external wrench to be applied to this body.
       */
      final Wrench externalWrench;
      /**
       * Coriolis acceleration.
       */
      final SpatialAcceleration biasAcceleration;
      /**
       * Bias wrench containing external and Coriolis forces applied to this body.
       */
      final Wrench biasWrench;

      /**
       * Intermediate result for faster transformation from body-fixed frame to joint frame.
       */
      final SpatialInertia spatialInertia;
      /**
       * Articulated-body inertia for this joint.
       */
      final ArticulatedBodyInertia articulatedInertia;
      /**
       * Apparent bias wrench to this joint.
       *
       * <pre>
       * p<sup>A</sup> = p + &sum;<sub>&forall;child</sub> p<sup>a</sup>
       * </pre>
       */
      final SpatialForce articulatedBiasWrench;
      /**
       * Pre-transformed articulated-body inertia for the parent.
       *
       * <pre>
       * I<sup>a</sup> = I<sup>A</sup> - U D<sup>-1</sup> U<sup>T</sup>
       *  <sup> </sup> = I<sup>A</sup> - U ( S<sup>T</sup> U )<sup>-1</sup> U<sup>T</sup>
       *  <sup> </sup> = I<sup>A</sup> - I<sup>A</sup> S ( S<sup>T</sup> I<sup>A</sup> S )<sup>-1</sup> S<sup>T</sup> I<sup>A</sup>
       * </pre>
       *
       * where <tt>I<sup>A</sup></tt> is this handle's articulated-body inertia, and <tt>S</tt> is the
       * parent joint motion subspace.
       */
      final ArticulatedBodyInertia articulatedInertiaForParent;
      /**
       * Pre-transformed bias wrench for the parent.
       */
      final SpatialForce articulatedBiasWrenchForParent;
      /**
       * Spatial acceleration of this rigid-body.
       */
      final SpatialAcceleration rigidBodyAcceleration = new SpatialAcceleration();
      /**
       * Spatial acceleration of this rigid-body ignoring joint velocities.
       */
      final SpatialAcceleration rigidBodyZeroVelocityAcceleration = new SpatialAcceleration();
      /**
       * <tt>S</tt> is the 6-by-N matrix representing the motion subspace of the parent joint, where N is
       * the number of DoFs of the joint.
       */
      final DMatrixRMaj S;

      /**
       * Intermediate result to save operations:
       *
       * <pre>
       * U = I<sup>A</sup> S
       * </pre>
       *
       * where <tt>I<sup>A</sup></tt> is this handle's articulated-body inertia, and <tt>S</tt> is the
       * parent joint motion subspace.
       */
      final DMatrixRMaj U;
      /**
       * Intermediate result to save operations:
       *
       * <pre>
       * D = S<sup>T</sup> U
       *   = S<sup>T</sup> I<sup>A</sup> S
       * </pre>
       *
       * where <tt>I<sup>A</sup></tt> is this handle's articulated-body inertia, and <tt>S</tt> is the
       * parent joint motion subspace.
       */
      final DMatrixRMaj D;
      /**
       * Intermediate result to save operations:
       *
       * <pre>
       * D<sup>-1</sup> = ( S<sup>T</sup> U )<sup>-1</sup>
       *  <sub>  </sub> = ( S<sup>T</sup> I<sup>A</sup> S )<sup>-1</sup>
       * </pre>
       *
       * where <tt>I<sup>A</sup></tt> is this handle's articulated-body inertia, and <tt>S</tt> is the
       * parent joint motion subspace.
       */
      final DMatrixRMaj Dinv;
      /**
       * Intermediate result to save operations:
       *
       * <pre>
       * U D<sup>-1</sup> = U ( S<sup>T</sup> U )<sup>-1</sup>
       *    <sub>  </sub> = I<sup>A</sup> S ( S<sup>T</sup> I<sup>A</sup> S )<sup>-1</sup>
       * </pre>
       *
       * where <tt>I<sup>A</sup></tt> is this handle's articulated-body inertia, and <tt>S</tt> is the
       * parent joint motion subspace.
       */
      final DMatrixRMaj U_Dinv;
      /**
       * Intermediate result:
       *
       * <pre>
       * U D<sup>-1</sup> U<sup>T</sup> = U ( S<sup>T</sup> U )<sup>-1</sup> U<sup>T</sup>
       *      <sub>   </sub> = I<sup>A</sup> S ( S<sup>T</sup> I<sup>A</sup> S )<sup>-1</sup> S<sup>T</sup> I<sup>A</sup>
       * </pre>
       *
       * where <tt>I<sup>A</sup></tt> is this handle's articulated-body inertia, and <tt>S</tt> is the
       * parent joint motion subspace.
       */
      final DMatrixRMaj U_Dinv_UT;
      /**
       * This is the N-by-1 vector representing the joint effort, where N is equal to the number of DoFs
       * that the joint has.
       */
      final DMatrixRMaj tau;
      /**
       * Intermediate result to save computation:
       *
       * <pre>
       * u = &tau; - S<sup>T</sup> p<sup>A</sup>
       * </pre>
       *
       * where <tt>&tau;</tt> is the N-by-1 vector representing the joint effort, N being the number of
       * DoFs for this joint, <tt>S</tt> is the joint motion subspace, and <tt>p<sup>A</sup></tt> some
       * bias forces exerted on this joint.
       */
      final DMatrixRMaj u;
      /**
       * Bias acceleration for this joint:
       *
       * <pre>
       * c = v &times; ( S qDot )
       * </pre>
       *
       * where <tt>v</tt> is the twist of this body, <tt>S</tt> the joint motion subspace, and
       * <tt>qDot</tt> the N-by-1 vector for this joint velocity, with N being the number of DoFs for this
       * joint.
       */
      final DMatrixRMaj c;
      /**
       * The apparent bias forces of this joint for the parent:
       *
       * <pre>
       * p<sup>a</sup> = p<sup>A</sup> + I<sup>a</sup> c + U D<sup>-1</sup> u
       *  <sup> </sup> = p<sup>A</sup> + I<sup>a</sup> c + I<sup>A</sup> S ( S<sup>T</sup> I<sup>A</sup> S )<sup>-1</sup> ( &tau; - S<sup>T</sup> p<sup>A</sup> )
       * </pre>
       *
       * where <tt>p<sup>A</sup></tt> are the bias forces acting on this joint, <tt>I<sup>a</sup></tt> is
       * the apparent articulated-body inertia for the parent, <tt>S</tt> is the joint motion subspace,
       * <tt>I<sup>A</sup></tt> this handle's articulated-body inertia, <tt>&tau;</tt> this joint effort,
       * <tt>c</tt> the bias acceleration for this joint.
       */
      final DMatrixRMaj pa;
      /**
       * This body acceleration:
       *
       * <pre>
       * a = a' + S qDDot
       *   = a<sub>parent</sub> + c + S qDDot
       * </pre>
       */
      final DMatrixRMaj a;
      /**
       * Intermediate result for garbage-free operation.
       */
      final DMatrixRMaj qdd_intermediate;
      /**
       * <b>This the output of this algorithm: the joint acceleration:</b>
       *
       * <pre>
       * qDDot = D<sup>-1</sup> ( u - U<sup>T</sup> a' )
       *       = D<sup>-1</sup> ( &tau; - U<sup>T</sup> ( a<sub>parent</sub> + c + S qDDot ) - S<sup>T</sup> p<sup>A</sup> )
       *       = ( S<sup>T</sup> I<sup>A</sup> S )<sup>-1</sup> ( &tau; - ( I<sup>A</sup> S )<sup>T</sup> ( a<sub>parent</sub> + c + S qDDot ) - S<sup>T</sup> p<sup>A</sup> )
       *       = ( S<sup>T</sup> I<sup>A</sup> S )<sup>-1</sup> ( &tau; - S<sup>T</sup> I<sup>A</sup> ( a<sub>parent</sub> + c + S qDDot ) - S<sup>T</sup> p<sup>A</sup> )
       * </pre>
       */
      final DMatrixRMaj qdd;
      /**
       * The recursion step holding onto the direct predecessor of this recursion step's rigid-body.
       */
      final ArticulatedBodyRecursionStep parent;
      /**
       * The recursion steps holding onto the direct successor of this recursion step's rigid-body.
       */
      final List<ArticulatedBodyRecursionStep> children = new ArrayList<>();
      /**
       * Solver for inverting <tt>D</tt>. Only needed for 6-DoF joints.
       */
      final LinearSolverDense<DMatrixRMaj> inverseSolver;
      /**
       * Intermediate variable to save computation. Transform from {@code this.getFrameAfterJoint()} to
       * {@code parent.getFrameAfterJoint()}.
       */
      final RigidBodyTransform transformToParentJointFrame;
      /**
       * Joint indices for storing {@code qdd} in the main matrix {@code jointAccelerationMatrix}.
       */
      final int[] jointIndices;
      /**
       * User parameter for determining the joint mode.
       */
      JointSourceMode sourceMode = JointSourceMode.EFFORT_SOURCE;
      /**
       * Calculated joint wrench, before projection onto the joint motion subspace.
       */
      private final Wrench jointWrench;
      private final DMatrixRMaj jointWrenchMatrix;
      private boolean isJointWrenchDirty = true;

      private ArticulatedBodyRecursionStep(RigidBodyReadOnly rigidBody, ArticulatedBodyRecursionStep parent, int[] jointIndices)
      {
         this.rigidBody = rigidBody;
         this.parent = parent;
         this.jointIndices = jointIndices;

         externalWrench = new Wrench(getBodyFixedFrame(), getBodyFixedFrame());

         if (parent == null)
         {
            biasAcceleration = null;
            biasWrench = null;
            spatialInertia = null;
            articulatedInertia = null;
            articulatedBiasWrench = null;
            articulatedInertiaForParent = null;
            articulatedBiasWrenchForParent = null;
            rigidBodyAcceleration.setToZero(getBodyFixedFrame(), input.getInertialFrame(), getBodyFixedFrame());
            rigidBodyZeroVelocityAcceleration.setToZero(getBodyFixedFrame(), input.getInertialFrame(), getBodyFixedFrame());

            S = null;
            U = null;
            D = null;
            Dinv = null;
            U_Dinv = null;
            U_Dinv_UT = null;
            tau = null;
            u = null;
            c = null;
            pa = null;
            qdd = null;
            qdd_intermediate = null;
            a = null;
            inverseSolver = null;
            transformToParentJointFrame = null;
            jointWrench = null;
            jointWrenchMatrix = null;
         }
         else
         {
            parent.children.add(this);
            int nDoFs = getJoint().getDegreesOfFreedom();

            biasAcceleration = new SpatialAcceleration();
            biasWrench = new Wrench();
            spatialInertia = new SpatialInertia();
            articulatedInertia = new ArticulatedBodyInertia();
            articulatedBiasWrench = new SpatialForce();
            articulatedInertiaForParent = parent.isRoot() ? null : new ArticulatedBodyInertia();
            articulatedBiasWrenchForParent = parent.isRoot() ? null : new SpatialForce();

            S = new DMatrixRMaj(SpatialVectorReadOnly.SIZE, nDoFs);
            U = new DMatrixRMaj(SpatialVectorReadOnly.SIZE, nDoFs);
            D = new DMatrixRMaj(nDoFs, nDoFs);
            Dinv = new DMatrixRMaj(nDoFs, nDoFs);
            U_Dinv = new DMatrixRMaj(SpatialVectorReadOnly.SIZE, nDoFs);
            U_Dinv_UT = new DMatrixRMaj(SpatialVectorReadOnly.SIZE, SpatialVectorReadOnly.SIZE);
            tau = new DMatrixRMaj(nDoFs, 1);
            u = new DMatrixRMaj(nDoFs, 1);
            c = new DMatrixRMaj(SpatialVectorReadOnly.SIZE, 1);
            pa = new DMatrixRMaj(SpatialVectorReadOnly.SIZE, 1);
            qdd = new DMatrixRMaj(nDoFs, 1);
            qdd_intermediate = new DMatrixRMaj(nDoFs, 1);
            a = new DMatrixRMaj(SpatialVectorReadOnly.SIZE, 1);
            inverseSolver = nDoFs == 6 ? LinearSolverFactory_DDRM.symmPosDef(6) : null;
            transformToParentJointFrame = new RigidBodyTransform();
            if (!getJoint().isMotionSubspaceVariable())
               getJoint().getMotionSubspace(S);
            jointWrench = new Wrench();
            jointWrenchMatrix = new DMatrixRMaj(SpatialVectorReadOnly.SIZE, 1);
         }
      }

      private void updateIgnoredSubtreeInertia()
      {
         if (bodySubtreeInertia != null)
         {
            bodyInertia.setToZero();
            bodySubtreeInertia.setToZero();
         }

         if (!isRoot() && children.size() != rigidBody.getChildrenJoints().size())
         {
            for (JointReadOnly childJoint : rigidBody.getChildrenJoints())
            {
               if (input.getJointsToIgnore().contains(childJoint))
               {
<<<<<<< HEAD
                  SpatialInertia subtreeIneria = MultiBodySystemTools.computeSubtreeInertia(childJoint);
                  subtreeIneria.changeFrame(getBodyFixedFrame());
                  if (bodySubtreeInertia == null)
                  {
                     bodyInertia = new SpatialInertia(getBodyFixedFrame(), getBodyFixedFrame());
                     bodySubtreeInertia = new SpatialInertia(getBodyFixedFrame(), getBodyFixedFrame());
                  }
                  bodySubtreeInertia.add(subtreeIneria);
=======
                  SpatialInertia subtreeInertia = MultiBodySystemTools.computeSubtreeInertia(childJoint);
                  subtreeInertia.changeFrame(getBodyFixedFrame());
                  bodyInertia.add(subtreeInertia);
>>>>>>> 1e608ba8
               }
            }
         }

         for (int childIndex = 0; childIndex < children.size(); childIndex++)
            children.get(childIndex).updateIgnoredSubtreeInertia();
      }

      /**
       * The first pass consists in calculating the bias wrench resulting from external and Coriolis
       * forces, and the bias acceleration resulting from the Coriolis acceleration.
       *
       * @return {@code true} if there is at least one joint that is locked.
       */
      public boolean passOne()
      {
         if (isRoot())
         {
            // Need to set the zero-velocity acceleration to account for gravity.
            rigidBodyZeroVelocityAcceleration.setIncludingFrame(rigidBodyAcceleration);
         }
         else
         {
            MovingReferenceFrame frameAfterJoint = getFrameAfterJoint();
            MovingReferenceFrame frameBeforeJoint = getJoint().getFrameBeforeJoint();
            if (parent.isRoot())
               frameAfterJoint.getTransformToDesiredFrame(transformToParentJointFrame, parent.getBodyFixedFrame());
            else
               frameAfterJoint.getTransformToDesiredFrame(transformToParentJointFrame, parent.getFrameAfterJoint());

            if (bodyInertia != null)
            {
               bodyInertia.setIncludingFrame(rigidBody.getInertia());
               bodyInertia.add(bodySubtreeInertia);
               bodyInertia.computeDynamicWrench(null, getBodyTwist(), biasWrench);
            }
            else
            {
               rigidBody.getInertia().computeDynamicWrench(null, getBodyTwist(), biasWrench);
            }
            biasWrench.sub(externalWrench);
            biasWrench.changeFrame(frameAfterJoint);

            biasAcceleration.setToZero(frameAfterJoint, input.getInertialFrame(), frameBeforeJoint);
            biasAcceleration.changeFrame(frameAfterJoint, getJoint().getJointTwist(), frameAfterJoint.getTwistOfFrame());
            if (getJoint().isMotionSubspaceVariable())
               biasAcceleration.add((SpatialVectorReadOnly) getJoint().getJointBiasAcceleration());
            biasAcceleration.get(c);
         }

         isJointWrenchDirty = true;
         boolean atLeastOneAccelSourceJoint = sourceMode == JointSourceMode.ACCELERATION_SOURCE;

         for (int childIndex = 0; childIndex < children.size(); childIndex++)
            atLeastOneAccelSourceJoint |= children.get(childIndex).passOne();
         return atLeastOneAccelSourceJoint;
      }

      /**
       * The second two calculates the articulated-body inertia and the bias wrench that includes
       * Coriolis, external, and joint forces.
       * <p>
       * This pass also computes several intermediate variables to reduce the number of calculations.
       * </p>
       */
      public void passTwo(DMatrix jointTauInput)
      {
         for (int childIndex = 0; childIndex < children.size(); childIndex++)
            children.get(childIndex).passTwo(jointTauInput);

         if (isRoot())
            return;

         MovingReferenceFrame frameAfterJoint = getFrameAfterJoint();

         if (bodyInertia != null)
            spatialInertia.setIncludingFrame(bodyInertia);
         else
            spatialInertia.setIncludingFrame(rigidBody.getInertia());
         spatialInertia.changeFrame(frameAfterJoint);
         articulatedInertia.setIncludingFrame(spatialInertia);

         articulatedBiasWrench.setIncludingFrame(biasWrench);
         articulatedBiasWrench.changeFrame(frameAfterJoint);

         for (int childIndex = 0; childIndex < children.size(); childIndex++)
         {
            ArticulatedBodyRecursionStep child = children.get(childIndex);
            child.articulatedInertiaForParent.applyTransform(child.transformToParentJointFrame);
            child.articulatedBiasWrenchForParent.applyTransform(child.transformToParentJointFrame);
            child.articulatedInertiaForParent.setReferenceFrame(frameAfterJoint);
            child.articulatedBiasWrenchForParent.setReferenceFrame(frameAfterJoint);

            articulatedInertia.add(child.articulatedInertiaForParent);
            articulatedBiasWrench.add(child.articulatedBiasWrenchForParent);
         }

         int nDoFs = getJoint().getDegreesOfFreedom();

         if (getJoint().isMotionSubspaceVariable())
            getJoint().getMotionSubspace(S);

         // Computing intermediate variables used in later calculation
         if (sourceMode == JointSourceMode.EFFORT_SOURCE)
         {
            // U_[6xN] = IA_[6x6] * S_[6xN]
            mult(articulatedInertia, S, U);
            // D_[NxN] = (S_[6xN])^T * U_[6xN]
            CommonOps_DDRM.multTransA(S, U, D);

            if (nDoFs == 1)
            {
               Dinv.set(0, 1.0 / D.get(0));
            }
            else if (nDoFs == 0)
            {
               Dinv.reshape(0, 0);
            }
            else if (nDoFs <= 5)
            {
               UnrolledInverseFromMinor_DDRM.inv(D, Dinv);
            }
            else
            {
               inverseSolver.setA(D);
               inverseSolver.invert(Dinv);
            }

            // Computing u_i = tau_i - S_i^T * p_i^A
            if (jointTauInput != null)
            {
               for (int dofIndex = 0; dofIndex < nDoFs; dofIndex++)
               {
                  tau.set(dofIndex, 0, jointTauInput.get(jointIndices[dofIndex], 0));
               }
            }
            else
            {
               getJoint().getJointTau(0, tau);
            }

            // u_[Nx1] = -(S_[6xN])^T * pA_[6x1]
            multTransA(-1.0, S, articulatedBiasWrench, u);
            // u_[Nx1] = u_[Nx1] + tau_[Nx1]
            CommonOps_DDRM.addEquals(u, tau);

            if (!parent.isRoot())
            {
               // U_Dinv_[6xN] = U_[6xN] * Dinv_[NxN]
               CommonOps_DDRM.mult(U, Dinv, U_Dinv);
               // U_Dinv_UT[6x6] = U_Dinv_[6xN] * (U_[6xN])^T
               CommonOps_DDRM.multTransB(U_Dinv, U, U_Dinv_UT);

               // Computing I_i^a = I_i^A - U_i * D_i^-1 * U_i^T
               articulatedInertiaForParent.setIncludingFrame(articulatedInertia);
               articulatedInertiaForParent.sub(U_Dinv_UT);

               // Computing p_i^a = p_i^A + I_i^a * c_i + U_i * D_i^-1 * u_i
               articulatedBiasWrench.get(pa);
               // pa_[6x1] += Ia_[6x6] * c_[6x1]
               multAdd(articulatedInertiaForParent, c, pa);
               // pa_[6x1] += U_Dinv_[6xN] * u_[Nx1]
               CommonOps_DDRM.multAdd(U_Dinv, u, pa);
               articulatedBiasWrenchForParent.setIncludingFrame(frameAfterJoint, pa);
            }
         }
         else
         {
            if (!parent.isRoot())
            {
               // Computing I_i^a = I_i^A - U_i * D_i^-1 * U_i^T
               articulatedInertiaForParent.setIncludingFrame(articulatedInertia);

               // Computing p_i^a = p_i^A + I_i^a * c_i + U_i * D_i^-1 * u_i
               articulatedBiasWrench.get(pa);
               multAdd(articulatedInertiaForParent, c, pa);

               getJoint().getJointAcceleration().get(a);
               multAdd(articulatedInertiaForParent, a, pa);

               articulatedBiasWrenchForParent.setIncludingFrame(frameAfterJoint, pa);
            }
         }
      }

      /**
       * The third and last pass calculate the joint acceleration and body spatial acceleration.
       */
      public void passThree(DMatrix jointAccelerationInput)
      {
         if (!isRoot())
         {
            rigidBodyZeroVelocityAcceleration.setIncludingFrame(parent.rigidBodyZeroVelocityAcceleration);
            rigidBodyZeroVelocityAcceleration.applyInverseTransform(transformToParentJointFrame);
            rigidBodyZeroVelocityAcceleration.setBodyFrame(getBodyFixedFrame());
            rigidBodyZeroVelocityAcceleration.setBaseFrame(input.getInertialFrame());
            rigidBodyZeroVelocityAcceleration.setReferenceFrame(getFrameAfterJoint());

            // Computing a'_i = a_{lambda(i)} + c_i
            rigidBodyAcceleration.setIncludingFrame(parent.rigidBodyAcceleration);
            rigidBodyAcceleration.applyInverseTransform(transformToParentJointFrame);
            rigidBodyAcceleration.setReferenceFrame(getFrameAfterJoint());
            rigidBodyAcceleration.add((SpatialVectorReadOnly) biasAcceleration);

            int nDoFs = getJoint().getDegreesOfFreedom();

            if (sourceMode == JointSourceMode.EFFORT_SOURCE)
            {
               // Computing qdd_i = D_i^-1 * ( u_i - U_i^T * a'_i )
               multTransA(-1.0, U, rigidBodyAcceleration, qdd_intermediate);
               CommonOps_DDRM.addEquals(qdd_intermediate, u);
               CommonOps_DDRM.mult(Dinv, qdd_intermediate, qdd);
            }
            else
            {
               if (jointAccelerationInput != null)
               {
                  for (int dofIndex = 0; dofIndex < nDoFs; dofIndex++)
                  {
                     qdd.set(dofIndex, 0, jointAccelerationInput.get(jointIndices[dofIndex], 0));
                  }
               }
               else
               {
                  getJoint().getJointAcceleration(0, qdd);
               }
            }

            // Computing a_i = a'_i + S_i * qdd_i
            CommonOps_DDRM.mult(S, qdd, a);

            rigidBodyZeroVelocityAcceleration.add(a);

            addEquals(a, rigidBodyAcceleration);
            rigidBodyAcceleration.setIncludingFrame(getBodyFixedFrame(), input.getInertialFrame(), getFrameAfterJoint(), a);
         }

         for (int childIndex = 0; childIndex < children.size(); childIndex++)
            children.get(childIndex).passThree(jointAccelerationInput);
      }

      /**
       * Only needed when there is one or more locked joint. This will compute their joint wrench.
       */
      public void passFour()
      {
         for (int childIndex = 0; childIndex < children.size(); childIndex++)
            children.get(childIndex).passFour();

         if (isRoot())
            return;

<<<<<<< HEAD
         MovingReferenceFrame frameAfterJoint = getFrameAfterJoint();

         rigidBodyAcceleration.changeFrame(getBodyFixedFrame());

         if (bodyInertia != null)
            bodyInertia.computeDynamicWrench(rigidBodyAcceleration, null, jointWrench);
         else
            rigidBody.getInertia().computeDynamicWrench(rigidBodyAcceleration, null, jointWrench);

         jointWrench.sub(externalWrench);
         jointWrench.changeFrame(frameAfterJoint);
         jointWrench.add(biasWrench);

         for (int childIndex = 0; childIndex < children.size(); childIndex++)
            addJointWrenchFromChild(children.get(childIndex));

=======
>>>>>>> 1e608ba8
         if (sourceMode == JointSourceMode.ACCELERATION_SOURCE)
         {
            getJointWrench().get(jointWrenchMatrix);
            CommonOps_DDRM.multTransA(S, jointWrenchMatrix, tau);
         }
      }

      private WrenchReadOnly getJointWrench()
      {
         if (isJointWrenchDirty)
         {
            if (!isRoot())
            {
               MovingReferenceFrame frameAfterJoint = getFrameAfterJoint();

               rigidBodyAcceleration.changeFrame(getBodyFixedFrame());
               if (bodyInertia.isCenterOfMassOffsetZero())
               { // The interaction with the velocity can be decoupled from the acceleration, we just need to add the already computed bias wrench.
                  bodyInertia.computeDynamicWrench(rigidBodyAcceleration, null, jointWrench);
                  jointWrench.changeFrame(frameAfterJoint);
                  jointWrench.add(biasWrench);
               }
               else
               { // The interaction with the velocity needs to be accounted for directly in the dynamic wrench.
                  bodyInertia.computeDynamicWrench(rigidBodyAcceleration, getBodyTwist(), jointWrench);
                  jointWrench.sub(externalWrench);
                  jointWrench.changeFrame(frameAfterJoint);
               }

               for (int childIndex = 0; childIndex < children.size(); childIndex++)
                  addJointWrenchFromChild(children.get(childIndex));
            }

            isJointWrenchDirty = false;
         }
         return jointWrench;
      }

      private void addJointWrenchFromChild(ArticulatedBodyRecursionStep child)
      {
         jointForceFromChild.setIncludingFrame(child.getJointWrench());
         jointForceFromChild.changeFrame(getFrameAfterJoint());
         jointWrench.add(jointForceFromChild);
      }

      public boolean isRoot()
      {
         return parent == null;
      }

      public MovingReferenceFrame getBodyFixedFrame()
      {
         return rigidBody.getBodyFixedFrame();
      }

      public MovingReferenceFrame getFrameAfterJoint()
      {
         return getJoint().getFrameAfterJoint();
      }

      public JointReadOnly getJoint()
      {
         return rigidBody.getParentJoint();
      }

      public TwistReadOnly getBodyTwist()
      {
         return getBodyFixedFrame().getTwistOfFrame();
      }

      public void getAccelerationOutput(DMatrix allJointAccelerationMatrix)
      {
         if (isRoot())
            return;

         int nDoFs = getJoint().getDegreesOfFreedom();

         for (int dofIndex = 0; dofIndex < nDoFs; dofIndex++)
         {
            allJointAccelerationMatrix.set(jointIndices[dofIndex], 0, qdd.get(dofIndex, 0));
         }
      }

      public void getTauOutput(DMatrix allJointTauMatrix)
      {
         if (isRoot())
            return;

         int nDoFs = getJoint().getDegreesOfFreedom();

         for (int dofIndex = 0; dofIndex < nDoFs; dofIndex++)
         {
            allJointTauMatrix.set(jointIndices[dofIndex], 0, tau.get(dofIndex, 0));
         }
      }

      @Override
      public String toString()
      {
         return "RigidBody: " + rigidBody + ", parent: " + parent.rigidBody + ", children: " + Arrays.asList(children.stream().map(c -> c.rigidBody).toArray());
      }
   }

   /**
    * Same as {@link CommonOps_DDRM#addEquals(DMatrixD1, DMatrixD1)}.
    */
   static void addEquals(DMatrixD1 a, SpatialVectorReadOnly b)
   {
      if (a.numCols != 1 || a.numRows != 6)
         throw new MatrixDimensionException("The 'a' and 'b' matrices do not have compatible dimensions");

      a.plus(0, b.getAngularPartX());
      a.plus(1, b.getAngularPartY());
      a.plus(2, b.getAngularPartZ());
      a.plus(3, b.getLinearPartX());
      a.plus(4, b.getLinearPartY());
      a.plus(5, b.getLinearPartZ());
   }

   /**
    * Same as {@link CommonOps_DDRM#mult(DMatrix1Row, DMatrix1Row, DMatrix1Row)}.
    */
   static void mult(ArticulatedBodyInertia a, DMatrix1Row b, DMatrix1Row c)
   {
      if (b.numRows != 6)
         throw new MatrixDimensionException("The 'a' and 'b' matrices do not have compatible dimensions");

      c.reshape(6, b.numCols);

      Matrix3D angularInertia = a.getAngularInertia();
      Matrix3D crossInertia = a.getCrossInertia();
      Matrix3D linearInertia = a.getLinearInertia();

      double a00 = angularInertia.getM00();
      double a01 = angularInertia.getM01();
      double a02 = angularInertia.getM02();
      double a10 = angularInertia.getM10();
      double a11 = angularInertia.getM11();
      double a12 = angularInertia.getM12();
      double a20 = angularInertia.getM20();
      double a21 = angularInertia.getM21();
      double a22 = angularInertia.getM22();

      double a03 = crossInertia.getM00();
      double a04 = crossInertia.getM01();
      double a05 = crossInertia.getM02();
      double a13 = crossInertia.getM10();
      double a14 = crossInertia.getM11();
      double a15 = crossInertia.getM12();
      double a23 = crossInertia.getM20();
      double a24 = crossInertia.getM21();
      double a25 = crossInertia.getM22();

      double a33 = linearInertia.getM00();
      double a34 = linearInertia.getM01();
      double a35 = linearInertia.getM02();
      double a43 = linearInertia.getM10();
      double a44 = linearInertia.getM11();
      double a45 = linearInertia.getM12();
      double a53 = linearInertia.getM20();
      double a54 = linearInertia.getM21();
      double a55 = linearInertia.getM22();

      for (int i = 0; i < b.getNumCols(); i++)
      {
         double b0i = b.unsafe_get(0, i);
         double b1i = b.unsafe_get(1, i);
         double b2i = b.unsafe_get(2, i);
         double b3i = b.unsafe_get(3, i);
         double b4i = b.unsafe_get(4, i);
         double b5i = b.unsafe_get(5, i);

         c.unsafe_set(0, i, a00 * b0i + a01 * b1i + a02 * b2i + a03 * b3i + a04 * b4i + a05 * b5i);
         c.unsafe_set(1, i, a10 * b0i + a11 * b1i + a12 * b2i + a13 * b3i + a14 * b4i + a15 * b5i);
         c.unsafe_set(2, i, a20 * b0i + a21 * b1i + a22 * b2i + a23 * b3i + a24 * b4i + a25 * b5i);
         c.unsafe_set(3, i, a03 * b0i + a13 * b1i + a23 * b2i + a33 * b3i + a34 * b4i + a35 * b5i);
         c.unsafe_set(4, i, a04 * b0i + a14 * b1i + a24 * b2i + a43 * b3i + a44 * b4i + a45 * b5i);
         c.unsafe_set(5, i, a05 * b0i + a15 * b1i + a25 * b2i + a53 * b3i + a54 * b4i + a55 * b5i);
      }
   }

   /**
    * Same as {@link CommonOps_DDRM#multTransA(double, DMatrix1Row, DMatrix1Row, DMatrix1Row)}.
    */
   static void multTransA(double alpha, DMatrix1Row a, SpatialVectorReadOnly b, DMatrix1Row c)
   {
      if (a.numRows != 6)
         throw new MatrixDimensionException("The 'a' and 'b' matrices do not have compatible dimensions");
      c.reshape(a.numCols, 1);

      double b0 = b.getAngularPartX();
      double b1 = b.getAngularPartY();
      double b2 = b.getAngularPartZ();
      double b3 = b.getLinearPartX();
      double b4 = b.getLinearPartY();
      double b5 = b.getLinearPartZ();

      for (int aCol = 0; aCol < a.numCols; aCol++)
      {
         double total = a.unsafe_get(0, aCol) * b0;
         total += a.unsafe_get(1, aCol) * b1;
         total += a.unsafe_get(2, aCol) * b2;
         total += a.unsafe_get(3, aCol) * b3;
         total += a.unsafe_get(4, aCol) * b4;
         total += a.unsafe_get(5, aCol) * b5;
         c.set(aCol, 0, alpha * total);
      }
   }

   /**
    * Same as {@link CommonOps_DDRM#multAdd(DMatrix1Row, DMatrix1Row, DMatrix1Row)}.
    */
   static void multAdd(ArticulatedBodyInertia a, DMatrix1Row b, DMatrix1Row c)
   {
      if (b.numRows != 6)
         throw new MatrixDimensionException("The 'a' and 'b' matrices do not have compatible dimensions");

      if (c.numRows != 6 || c.numCols != b.numCols)
         throw new MatrixDimensionException("The 'c' is not compatible");

      Matrix3D angularInertia = a.getAngularInertia();
      Matrix3D crossInertia = a.getCrossInertia();
      Matrix3D linearInertia = a.getLinearInertia();

      double a00 = angularInertia.getM00();
      double a01 = angularInertia.getM01();
      double a02 = angularInertia.getM02();
      double a10 = angularInertia.getM10();
      double a11 = angularInertia.getM11();
      double a12 = angularInertia.getM12();
      double a20 = angularInertia.getM20();
      double a21 = angularInertia.getM21();
      double a22 = angularInertia.getM22();

      double a03 = crossInertia.getM00();
      double a04 = crossInertia.getM01();
      double a05 = crossInertia.getM02();
      double a13 = crossInertia.getM10();
      double a14 = crossInertia.getM11();
      double a15 = crossInertia.getM12();
      double a23 = crossInertia.getM20();
      double a24 = crossInertia.getM21();
      double a25 = crossInertia.getM22();

      double a33 = linearInertia.getM00();
      double a34 = linearInertia.getM01();
      double a35 = linearInertia.getM02();
      double a43 = linearInertia.getM10();
      double a44 = linearInertia.getM11();
      double a45 = linearInertia.getM12();
      double a53 = linearInertia.getM20();
      double a54 = linearInertia.getM21();
      double a55 = linearInertia.getM22();

      for (int i = 0; i < b.getNumCols(); i++)
      {
         double b0i = b.unsafe_get(0, i);
         double b1i = b.unsafe_get(1, i);
         double b2i = b.unsafe_get(2, i);
         double b3i = b.unsafe_get(3, i);
         double b4i = b.unsafe_get(4, i);
         double b5i = b.unsafe_get(5, i);

         c.unsafe_set(0, i, c.unsafe_get(0, i) + a00 * b0i + a01 * b1i + a02 * b2i + a03 * b3i + a04 * b4i + a05 * b5i);
         c.unsafe_set(1, i, c.unsafe_get(1, i) + a10 * b0i + a11 * b1i + a12 * b2i + a13 * b3i + a14 * b4i + a15 * b5i);
         c.unsafe_set(2, i, c.unsafe_get(2, i) + a20 * b0i + a21 * b1i + a22 * b2i + a23 * b3i + a24 * b4i + a25 * b5i);
         c.unsafe_set(3, i, c.unsafe_get(3, i) + a03 * b0i + a13 * b1i + a23 * b2i + a33 * b3i + a34 * b4i + a35 * b5i);
         c.unsafe_set(4, i, c.unsafe_get(4, i) + a04 * b0i + a14 * b1i + a24 * b2i + a43 * b3i + a44 * b4i + a45 * b5i);
         c.unsafe_set(5, i, c.unsafe_get(5, i) + a05 * b0i + a15 * b1i + a25 * b2i + a53 * b3i + a54 * b4i + a55 * b5i);
      }
   }
}<|MERGE_RESOLUTION|>--- conflicted
+++ resolved
@@ -1060,7 +1060,6 @@
             {
                if (input.getJointsToIgnore().contains(childJoint))
                {
-<<<<<<< HEAD
                   SpatialInertia subtreeIneria = MultiBodySystemTools.computeSubtreeInertia(childJoint);
                   subtreeIneria.changeFrame(getBodyFixedFrame());
                   if (bodySubtreeInertia == null)
@@ -1069,11 +1068,6 @@
                      bodySubtreeInertia = new SpatialInertia(getBodyFixedFrame(), getBodyFixedFrame());
                   }
                   bodySubtreeInertia.add(subtreeIneria);
-=======
-                  SpatialInertia subtreeInertia = MultiBodySystemTools.computeSubtreeInertia(childJoint);
-                  subtreeInertia.changeFrame(getBodyFixedFrame());
-                  bodyInertia.add(subtreeInertia);
->>>>>>> 1e608ba8
                }
             }
          }
@@ -1326,8 +1320,20 @@
          if (isRoot())
             return;
 
-<<<<<<< HEAD
-         MovingReferenceFrame frameAfterJoint = getFrameAfterJoint();
+         if (sourceMode == JointSourceMode.ACCELERATION_SOURCE)
+         {
+            getJointWrench().get(jointWrenchMatrix);
+            CommonOps_DDRM.multTransA(S, jointWrenchMatrix, tau);
+         }
+      }
+
+      private WrenchReadOnly getJointWrench()
+      {
+         if (isJointWrenchDirty)
+         {
+            if (!isRoot())
+            {
+               MovingReferenceFrame frameAfterJoint = getFrameAfterJoint();
 
          rigidBodyAcceleration.changeFrame(getBodyFixedFrame());
 
@@ -1339,40 +1345,6 @@
          jointWrench.sub(externalWrench);
          jointWrench.changeFrame(frameAfterJoint);
          jointWrench.add(biasWrench);
-
-         for (int childIndex = 0; childIndex < children.size(); childIndex++)
-            addJointWrenchFromChild(children.get(childIndex));
-
-=======
->>>>>>> 1e608ba8
-         if (sourceMode == JointSourceMode.ACCELERATION_SOURCE)
-         {
-            getJointWrench().get(jointWrenchMatrix);
-            CommonOps_DDRM.multTransA(S, jointWrenchMatrix, tau);
-         }
-      }
-
-      private WrenchReadOnly getJointWrench()
-      {
-         if (isJointWrenchDirty)
-         {
-            if (!isRoot())
-            {
-               MovingReferenceFrame frameAfterJoint = getFrameAfterJoint();
-
-               rigidBodyAcceleration.changeFrame(getBodyFixedFrame());
-               if (bodyInertia.isCenterOfMassOffsetZero())
-               { // The interaction with the velocity can be decoupled from the acceleration, we just need to add the already computed bias wrench.
-                  bodyInertia.computeDynamicWrench(rigidBodyAcceleration, null, jointWrench);
-                  jointWrench.changeFrame(frameAfterJoint);
-                  jointWrench.add(biasWrench);
-               }
-               else
-               { // The interaction with the velocity needs to be accounted for directly in the dynamic wrench.
-                  bodyInertia.computeDynamicWrench(rigidBodyAcceleration, getBodyTwist(), jointWrench);
-                  jointWrench.sub(externalWrench);
-                  jointWrench.changeFrame(frameAfterJoint);
-               }
 
                for (int childIndex = 0; childIndex < children.size(); childIndex++)
                   addJointWrenchFromChild(children.get(childIndex));
