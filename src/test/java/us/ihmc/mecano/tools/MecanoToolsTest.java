package us.ihmc.mecano.tools;

<<<<<<< HEAD
import static org.junit.jupiter.api.Assertions.assertEquals;
import static org.junit.jupiter.api.Assertions.assertFalse;
import static org.junit.jupiter.api.Assertions.assertTrue;
import static us.ihmc.mecano.tools.MecanoTools.toTildeForm;

=======
>>>>>>> f5bb2b5f
import java.util.Random;

import org.ejml.data.DMatrix3x3;
import org.ejml.data.DMatrixRMaj;
import org.ejml.dense.row.CommonOps_DDRM;
import org.ejml.dense.row.RandomMatrices_DDRM;
import org.junit.jupiter.api.Test;

import us.ihmc.euclid.matrix.Matrix3D;
import us.ihmc.euclid.matrix.RotationMatrix;
import us.ihmc.euclid.referenceFrame.ReferenceFrame;
import us.ihmc.euclid.referenceFrame.tools.EuclidFrameRandomTools;
import us.ihmc.euclid.tools.EuclidCoreRandomTools;
import us.ihmc.euclid.tools.EuclidCoreTestTools;
import us.ihmc.euclid.tools.EuclidCoreTools;
import us.ihmc.euclid.tuple3D.Vector3D;
import us.ihmc.euclid.tuple3D.interfaces.Tuple3DReadOnly;
import us.ihmc.mecano.spatial.SpatialAcceleration;
import us.ihmc.mecano.spatial.SpatialInertia;
import us.ihmc.mecano.spatial.SpatialVector;
import us.ihmc.mecano.spatial.Twist;
import us.ihmc.mecano.spatial.Wrench;

import static org.junit.jupiter.api.Assertions.*;

public class MecanoToolsTest
{
   private static final double EPSILON = 1.0e-12;
   private static final int ITERATIONS = 1000;

   @Test
   public void testStringMethod()
   { // Test empty input
      String emptyString = new String();
      assertEquals(emptyString, MecanoTools.capitalize(emptyString));
      assertEquals(null, MecanoTools.capitalize(null));

      int stringSize = 10;
      String str = new String();
      Random random = new Random(1243);
      int randomInt = random.nextInt();
      for (int i = 0; i < ITERATIONS; ++i)
      { // Test capitalization
         randomInt = random.nextInt();
         boolean upper = (randomInt % 2 == 0) ? true : false;
         char c;
         for (int j = 0; j < stringSize; ++j)
         {
            randomInt = random.nextInt();
            if (true == upper)
               c = (char) ((int) 'A' + randomInt % 26);
            else
               c = (char) ((int) 'a' + randomInt % 26);
            str += c;
         }
         if (true == upper)
         { // Should return original string
            assertEquals(str, MecanoTools.capitalize(str));
         }
         else
         { // Should return first letter capitalized string
            assertEquals(MecanoTools.capitalize(str), Character.toUpperCase(str.charAt(0)) + str.substring(1, str.length()));
         }
         str = "";
      }
   }

   @Test
   public void testMatrix3DChecks()
   {
      Random random = new Random(1234);
      for (int i = 0; i < ITERATIONS; ++i)
      { // Test symmetric matrix boolean feature
         double a = random.nextDouble();
         double b = random.nextDouble();
         double c = random.nextDouble();
         Matrix3D symmetricMatrix3D = EuclidCoreRandomTools.nextMatrix3D(random);
         assertFalse(MecanoTools.isMatrix3DSymmetric(symmetricMatrix3D, EPSILON));
         symmetricMatrix3D.setM01(a);
         symmetricMatrix3D.setM10(a);
         assertFalse(MecanoTools.isMatrix3DSymmetric(symmetricMatrix3D, EPSILON));
         symmetricMatrix3D.setM02(b);
         symmetricMatrix3D.setM20(b);
         assertFalse(MecanoTools.isMatrix3DSymmetric(symmetricMatrix3D, EPSILON));
         symmetricMatrix3D.setM12(c);
         symmetricMatrix3D.setM21(c);
         assertTrue(MecanoTools.isMatrix3DSymmetric(symmetricMatrix3D, EPSILON));

         // Test diagonal matrix boolean feature
         int randomInt = random.nextInt();
         Matrix3D diagonalMatrix3D = EuclidCoreRandomTools.nextMatrix3D(random);
         boolean diagonal = randomInt % 2 == 0 ? true : false;
         if (true == diagonal)
         {
            diagonalMatrix3D.setM01(0);
            diagonalMatrix3D.setM02(0);
            diagonalMatrix3D.setM12(0);
            diagonalMatrix3D.setM10(0);
            diagonalMatrix3D.setM20(0);
            diagonalMatrix3D.setM21(0);
            assertTrue(MecanoTools.isMatrix3DDiagonal(diagonalMatrix3D, EPSILON));
         }
         else
         {
            assertFalse(MecanoTools.isMatrix3DDiagonal(diagonalMatrix3D, EPSILON));
         }

      }
   }

   @Test
   public void testTildeFormReturningDMatrix()
   {
      Random random = new Random(5432);

      // Test for DMatrixRMaj
      int min = -100000;
      int max = 100000;
      int dimension = 0;
      for (int i = 0; i < ITERATIONS; ++i)
      { // Test vector - > Skew Symmetric Matrix (tilde form for use in cross product)
        // Let's test this by asserting C = A X B == tilde(A) * B
        // Also use random size matrix as input and random position to put the resulting sub-matrix in it.
         Vector3D vector3D_A = EuclidCoreRandomTools.nextVector3D(random);
         Vector3D vector3D_B = EuclidCoreRandomTools.nextVector3D(random);
         Vector3D expectedCrossProduct = new Vector3D();
         expectedCrossProduct.cross(vector3D_A, vector3D_B);
         int randomInt = random.nextInt();
         switch (randomInt % 4)
         {
            case 0:
               dimension = 3;
            case 1:
               dimension = 4;
            case 2:
               dimension = 5;
            case 3:
               dimension = 6;
         }
         DMatrixRMaj random_matrix = EuclidCoreRandomTools.nextDMatrixRMaj(random, dimension, dimension, min, max);
         int row = Math.abs(randomInt) % (dimension - 2);
         randomInt = random.nextInt();
         int col = Math.abs(randomInt) % (dimension - 2);
         MecanoTools.toTildeForm(vector3D_A, row, col, random_matrix);
         DMatrixRMaj tildeForm_A = CommonOps_DDRM.extract(random_matrix, row, row + 3, col, col + 3);

         Vector3D toBeTestedCrossProduct = new Vector3D(tildeForm_A.get(0, 0) * vector3D_B.getX() + tildeForm_A.get(0, 1) * vector3D_B.getY()
               + tildeForm_A.get(0, 2) * vector3D_B.getZ(),
                                                        tildeForm_A.get(1, 0) * vector3D_B.getX() + tildeForm_A.get(1, 1) * vector3D_B.getY()
                                                              + tildeForm_A.get(1, 2) * vector3D_B.getZ(),
                                                        tildeForm_A.get(2, 0) * vector3D_B.getX() + tildeForm_A.get(2, 1) * vector3D_B.getY()
                                                              + tildeForm_A.get(2, 2) * vector3D_B.getZ());
         assertEquals(expectedCrossProduct, toBeTestedCrossProduct);
      }

      // Test for Matrix3D, non-packed version
      for (int j = 0; j < ITERATIONS; ++j)
      {
         // Test if A /cross B == tilde(A) * B
         Vector3D A = EuclidCoreRandomTools.nextVector3D(random);
         Vector3D B = EuclidCoreRandomTools.nextVector3D(random);

         Vector3D expected = new Vector3D();
         expected.cross(A, B);

         Matrix3D tilde = MecanoTools.toTildeForm(A);  // non-packed version

         Vector3D actual = new Vector3D();
         tilde.transform(B, actual);

         assertEquals(expected, actual);
      }

      // Test for Matrix3D, packed version
      for (int k = 0; k < ITERATIONS; ++k)
      {
         // Test if A /cross B == tilde(A) * B
         Vector3D A = EuclidCoreRandomTools.nextVector3D(random);
         Vector3D B = EuclidCoreRandomTools.nextVector3D(random);

         Vector3D expected = new Vector3D();
         expected.cross(A, B);

         Matrix3D tilde = new Matrix3D();
         MecanoTools.toTildeForm(A, tilde);  // packed version

         Vector3D actual = new Vector3D();
         tilde.transform(B, actual);

         assertEquals(expected, actual);
      }
   }

   @Test
   public void testTildeFormReturningMatrix3D()
   {
      Random random = new Random(5432);

      for (int i = 0; i < ITERATIONS; ++i)
      {  // Test vector - > Skew Symmetric Matrix (tilde form for use in cross product)
         // Let's test this by asserting C = A X B == tilde(A) * B
         Tuple3DReadOnly A = EuclidCoreRandomTools.nextVector3D(random);
         Tuple3DReadOnly B = EuclidCoreRandomTools.nextVector3D(random);
         double scale = random.nextDouble();

         Matrix3D tildeA = MecanoTools.toTildeForm(scale, A);

         // In order to check the math, we'll transform everything into DMatrix form
         DMatrixRMaj tildeAData = new DMatrixRMaj(3, 3);
         tildeA.get(tildeAData);
         DMatrixRMaj BData = new DMatrixRMaj(3, 1);
         B.get(BData);

         DMatrixRMaj actualData = new DMatrixRMaj(3, 1);
         CommonOps_DDRM.mult(tildeAData, BData, actualData);

         Vector3D expected = new Vector3D();
         expected.cross(A, B);
         expected.scale(scale);
         DMatrixRMaj expectedData = new DMatrixRMaj(3, 1);
         expected.get(expectedData);

         assertArrayEquals(expectedData.getData(), actualData.getData(), EPSILON);
      }
   }

   @Test
   public void testAddSubEquals()
   {
      Random random = new Random(1234);
      for (int i = 0; i < ITERATIONS; ++i)
      {
         // set up matrices for testing.
         Matrix3D operatorMatrix3D = EuclidCoreRandomTools.nextMatrix3D(random);
         DMatrix3x3 operatorMatrix3x3 = new DMatrix3x3();
         operatorMatrix3D.get(operatorMatrix3x3);
         Matrix3D expectedMatrix3D = EuclidCoreRandomTools.nextMatrix3D(random);
         Matrix3D toBeTestedMatrix3D = new Matrix3D(expectedMatrix3D);

         // Test addEquals method in MecanoTools.
         expectedMatrix3D.add(operatorMatrix3D);
         MecanoTools.addEquals(0, 0, operatorMatrix3x3, toBeTestedMatrix3D);
         assertEquals(expectedMatrix3D, toBeTestedMatrix3D);

         // Test subEquals method in MecanoTools.

         expectedMatrix3D.sub((operatorMatrix3D));
         MecanoTools.subEquals(0, 0, operatorMatrix3x3, toBeTestedMatrix3D);
         assertEquals(expectedMatrix3D, toBeTestedMatrix3D);

      }
   }

   @Test
   public void testTranslateMomentOfInertia()
   {
      Random random = new Random(2342);

      for (int i = 0; i < ITERATIONS; i++)
      { // Let's test translating one way and then back:
         double mass = random.nextDouble();
         Vector3D centerOfMass = EuclidCoreRandomTools.nextVector3D(random);
         Vector3D translation = EuclidCoreRandomTools.nextVector3D(random);
         Matrix3D inertiaOriginal = EuclidCoreRandomTools.nextMatrix3D(random);

         Matrix3D expected = new Matrix3D(inertiaOriginal);

         Matrix3D actual = new Matrix3D(inertiaOriginal);
         MecanoTools.translateMomentOfInertia(mass, centerOfMass, false, translation, actual);
         centerOfMass.add(translation);
         translation.negate();
         MecanoTools.translateMomentOfInertia(mass, centerOfMass, false, translation, actual);

         EuclidCoreTestTools.assertMatrix3DEquals(expected, actual, EPSILON);
      }

      for (int i = 0; i < ITERATIONS; i++)
      { // Let's test against the matrix expression:
         double mass = random.nextDouble();
         Vector3D centerOfMass = EuclidCoreRandomTools.nextVector3D(random);
         Vector3D translation = EuclidCoreRandomTools.nextVector3D(random);
         Matrix3D inertiaOriginal = EuclidCoreRandomTools.nextMatrix3D(random);

         Matrix3D expected = new Matrix3D();
         {
            Matrix3D cTilde = new Matrix3D();
            cTilde.setToTildeForm(centerOfMass);
            Matrix3D pTilde = new Matrix3D();
            pTilde.setToTildeForm(translation);

            Matrix3D cTilde_pTilde = new Matrix3D(cTilde);
            cTilde_pTilde.multiply(pTilde);

            Matrix3D pTilde_cTilde = new Matrix3D(pTilde);
            pTilde_cTilde.multiply(cTilde);

            Matrix3D pTilde_pTilde = new Matrix3D(pTilde);
            pTilde_pTilde.multiply(pTilde);

            expected.set(cTilde_pTilde);
            expected.add(pTilde_cTilde);
            expected.add(pTilde_pTilde);
            expected.scale(-mass);
            expected.add(inertiaOriginal);
         }

         Matrix3D actual = new Matrix3D(inertiaOriginal);
         MecanoTools.translateMomentOfInertia(mass, centerOfMass, false, translation, actual);

         EuclidCoreTestTools.assertMatrix3DEquals(expected, actual, EPSILON);
      }

      for (int i = 0; i < ITERATIONS; ++i)
      { // Test negate translation.
         double mass = random.nextDouble();
         Vector3D centerOfMass = EuclidCoreRandomTools.nextVector3D(random);
         Vector3D translation = EuclidCoreRandomTools.nextVector3D(random);
         Matrix3D inertiaOriginal = EuclidCoreRandomTools.nextMatrix3D(random);
         Matrix3D pre_negatedTensor = new Matrix3D(inertiaOriginal); // EXPECTED
         Matrix3D negationTestTensor = new Matrix3D(inertiaOriginal); // TO BE TESTED
         MecanoTools.translateMomentOfInertia(mass, centerOfMass, true, translation, negationTestTensor);
         translation.negate();
         MecanoTools.translateMomentOfInertia(mass, centerOfMass, false, translation, pre_negatedTensor);
         EuclidCoreTestTools.assertMatrix3DEquals(pre_negatedTensor, negationTestTensor, EPSILON);
      }
   }

   @Test
   public void testComputeDynamicForce() throws Exception
   {
      Random random = new Random(3453);

      for (int i = 0; i < ITERATIONS; i++)
      { // Let's compare computeDynamicForce(...) against
        // computeDynamicForceFast(...)
         double mass = random.nextDouble();
         Vector3D centerOfMassOffset = new Vector3D(); // It has to be zero for the comparison to be relevant.
         Vector3D angularAcceleration = EuclidCoreRandomTools.nextVector3D(random);
         Vector3D linearAcceleration = EuclidCoreRandomTools.nextVector3D(random);
         Vector3D angularVelocity = EuclidCoreRandomTools.nextVector3D(random);
         Vector3D linearVelocity = EuclidCoreRandomTools.nextVector3D(random);
         Vector3D dynamicForce1 = EuclidCoreRandomTools.nextVector3D(random);
         Vector3D dynamicForce2 = EuclidCoreRandomTools.nextVector3D(random);

         MecanoTools.computeDynamicForce(mass, centerOfMassOffset, angularAcceleration, linearAcceleration, angularVelocity, linearVelocity, dynamicForce1);
         MecanoTools.computeDynamicForceFast(mass, linearAcceleration, angularVelocity, linearVelocity, dynamicForce2);

         EuclidCoreTestTools.assertEquals(dynamicForce1, dynamicForce2, EPSILON);
      }

      for (int i = 0; i < ITERATIONS; i++)
      { // Let's assert that when the acceleration & velocity are zero, the
        // resulting force is also zero
         double mass = random.nextDouble();
         // This should not affect the result.
         Vector3D centerOfMassOffset = EuclidCoreRandomTools.nextVector3D(random);
         Vector3D angularAcceleration = new Vector3D();
         Vector3D linearAcceleration = new Vector3D();
         Vector3D angularVelocity = new Vector3D();
         Vector3D linearVelocity = new Vector3D();
         Vector3D expected = new Vector3D();
         Vector3D dynamicForce1 = EuclidCoreRandomTools.nextVector3D(random);
         Vector3D dynamicForce2 = EuclidCoreRandomTools.nextVector3D(random);

         MecanoTools.computeDynamicForce(mass, centerOfMassOffset, angularAcceleration, linearAcceleration, angularVelocity, linearVelocity, dynamicForce1);
         MecanoTools.computeDynamicForceFast(mass, linearAcceleration, angularVelocity, linearVelocity, dynamicForce2);

         EuclidCoreTestTools.assertEquals(expected, dynamicForce1, EPSILON);
         EuclidCoreTestTools.assertEquals(expected, dynamicForce2, EPSILON);
      }

      for (int i = 0; i < ITERATIONS; i++)
      { // Let's assert that when the acceleration is zero, the resulting force
        // is also zero
         double mass = random.nextDouble();
         // This should not affect the result.
         Vector3D centerOfMassOffset = EuclidCoreRandomTools.nextVector3D(random);
         Vector3D angularAcceleration = new Vector3D();
         Vector3D linearAcceleration = new Vector3D();
         Vector3D angularVelocity = new Vector3D();
         // Rotate around the CoM offset axis to prevent generating centrifugal forces
         angularVelocity.setAndScale(EuclidCoreRandomTools.nextDouble(random, 10.0), centerOfMassOffset);
         Vector3D linearVelocity = new Vector3D();
         // By aligning the angular and linear velocities we prevent generating Coriolis
         // accelerations
         linearVelocity.setAndScale(EuclidCoreRandomTools.nextDouble(random, 10.0), angularVelocity);
         Vector3D expected = new Vector3D();
         Vector3D dynamicForce1 = EuclidCoreRandomTools.nextVector3D(random);
         Vector3D dynamicForce2 = EuclidCoreRandomTools.nextVector3D(random);

         MecanoTools.computeDynamicForceFast(mass, linearAcceleration, angularVelocity, linearVelocity, dynamicForce1);
         MecanoTools.computeDynamicForce(mass, centerOfMassOffset, angularAcceleration, linearAcceleration, angularVelocity, linearVelocity, dynamicForce2);

         EuclidCoreTestTools.assertEquals(expected, dynamicForce1, EPSILON);
         EuclidCoreTestTools.assertEquals(expected, dynamicForce2, EPSILON);
      }
   }

   @Test
   public void testComputeDynamicMoment() throws Exception
   {
      Random random = new Random(3453);

      for (int i = 0; i < ITERATIONS; i++)
      { // Let's compare computeDynamicMoment(...) against
        // computeDynamicMomentFast(...)
         Matrix3D momentOfInertia = EuclidCoreRandomTools.nextMatrix3D(random);
         double mass = random.nextDouble();
         Vector3D centerOfMassOffset = new Vector3D(); // It has to be zero for the comparison to be relevant.
         Vector3D angularAcceleration = EuclidCoreRandomTools.nextVector3D(random);
         Vector3D linearAcceleration = EuclidCoreRandomTools.nextVector3D(random);
         Vector3D angularVelocity = EuclidCoreRandomTools.nextVector3D(random);
         Vector3D linearVelocity = EuclidCoreRandomTools.nextVector3D(random);
         Vector3D dynamicMoment1 = EuclidCoreRandomTools.nextVector3D(random);
         Vector3D dynamicMoment2 = EuclidCoreRandomTools.nextVector3D(random);

         MecanoTools.computeDynamicMoment(momentOfInertia,
                                          mass,
                                          centerOfMassOffset,
                                          angularAcceleration,
                                          linearAcceleration,
                                          angularVelocity,
                                          linearVelocity,
                                          dynamicMoment1);
         MecanoTools.computeDynamicMomentFast(momentOfInertia, angularAcceleration, angularVelocity, dynamicMoment2);

         EuclidCoreTestTools.assertEquals(dynamicMoment1, dynamicMoment2, EPSILON);
      }

      for (int i = 0; i < ITERATIONS; i++)
      { // Let's assert that when the acceleration & velocity are zero, the
        // resulting moment is also zero
         Matrix3D momentOfInertia = EuclidCoreRandomTools.nextMatrix3D(random);
         double mass = random.nextDouble();
         // This should not affect the result.
         Vector3D centerOfMassOffset = EuclidCoreRandomTools.nextVector3D(random);
         Vector3D angularAcceleration = new Vector3D();
         Vector3D linearAcceleration = new Vector3D();
         Vector3D angularVelocity = new Vector3D();
         Vector3D linearVelocity = new Vector3D();
         Vector3D expected = new Vector3D();
         Vector3D dynamicMoment1 = EuclidCoreRandomTools.nextVector3D(random);
         Vector3D dynamicMoment2 = EuclidCoreRandomTools.nextVector3D(random);

         MecanoTools.computeDynamicMoment(momentOfInertia,
                                          mass,
                                          centerOfMassOffset,
                                          angularAcceleration,
                                          linearAcceleration,
                                          angularVelocity,
                                          linearVelocity,
                                          dynamicMoment1);
         MecanoTools.computeDynamicMomentFast(momentOfInertia, angularAcceleration, angularVelocity, dynamicMoment2);

         EuclidCoreTestTools.assertEquals(expected, dynamicMoment1, EPSILON);
         EuclidCoreTestTools.assertEquals(expected, dynamicMoment2, EPSILON);
      }

      for (int i = 0; i < ITERATIONS; i++)
      { // Let's assert that when the acceleration is zero, the resulting moment
        // is also zero
        // Need to make the matrix diagonal with all elements equal to get rid
        // of Coriolis effect.
         Matrix3D momentOfInertia = new Matrix3D();
         momentOfInertia.setIdentity();
         momentOfInertia.scale(random.nextDouble());
         double mass = random.nextDouble();
         // This should not affect the result.
         Vector3D centerOfMassOffset = EuclidCoreRandomTools.nextVector3D(random);
         Vector3D angularAcceleration = new Vector3D();
         Vector3D linearAcceleration = new Vector3D();
         Vector3D angularVelocity = new Vector3D();
         // Rotate around the CoM offset axis to prevent generating centrifugal forces
         angularVelocity.setAndScale(EuclidCoreRandomTools.nextDouble(random, 10.0), centerOfMassOffset);
         Vector3D linearVelocity = new Vector3D();
         // By aligning the angular and linear velocities we prevent generating Coriolis
         // accelerations
         linearVelocity.setAndScale(EuclidCoreRandomTools.nextDouble(random, 10.0), angularVelocity);
         Vector3D expected = new Vector3D();
         Vector3D dynamicMoment1 = EuclidCoreRandomTools.nextVector3D(random);
         Vector3D dynamicMoment2 = EuclidCoreRandomTools.nextVector3D(random);

         MecanoTools.computeDynamicMomentFast(momentOfInertia, angularAcceleration, angularVelocity, dynamicMoment1);
         MecanoTools.computeDynamicMoment(momentOfInertia,
                                          mass,
                                          centerOfMassOffset,
                                          angularAcceleration,
                                          linearAcceleration,
                                          angularVelocity,
                                          linearVelocity,
                                          dynamicMoment2);

         EuclidCoreTestTools.assertEquals(expected, dynamicMoment1, EPSILON);
         EuclidCoreTestTools.assertEquals(expected, dynamicMoment2, EPSILON);
      }

   }

   @Test
   public void testComputeDynamicWrench() throws Exception
   {
      Random random = new Random(3453);
      ReferenceFrame worldFrame = ReferenceFrame.getWorldFrame();

      for (int i = 0; i < ITERATIONS; i++)
      { // Let's compute the dynamic wrench in different frames for a sphere.
         ReferenceFrame bodyFrame = EuclidFrameRandomTools.nextReferenceFrame(random);
         ReferenceFrame frameA = EuclidFrameRandomTools.nextReferenceFrame(random);
         // Let's create the inertia in body frame assuming the CoM is it the bodyFrame's
         // origin.
         SpatialInertia inertia = MecanoRandomTools.nextSpatialInertia(random, bodyFrame, bodyFrame, 1.0, 1.0, 0.0);
         // Set the inertia of a sphere.
         inertia.getMomentOfInertia().setIdentity();
         double rotationalInertia = random.nextDouble();
         inertia.getMomentOfInertia().scale(rotationalInertia);
         SpatialAcceleration acceleration = MecanoRandomTools.nextSpatialAcceleration(random, bodyFrame, worldFrame, bodyFrame);
         Twist twist = MecanoRandomTools.nextTwist(random, bodyFrame, worldFrame, bodyFrame);
         // Need to make the linear velocity colinear with the angular velocity to
         // prevent generating Coriolis forces.
         twist.getLinearPart().setAndScale(EuclidCoreRandomTools.nextDouble(random), twist.getAngularPart());

         // The wrench for a sphere is easy to calculate
         Wrench expectedWrenchAtBody = new Wrench(bodyFrame, bodyFrame);
         expectedWrenchAtBody.getAngularPart().setAndScale(rotationalInertia, acceleration.getAngularPart());
         expectedWrenchAtBody.getLinearPart().setAndScale(inertia.getMass(), acceleration.getLinearPart());

         Wrench wrenchAtBody = new Wrench(bodyFrame, bodyFrame);
         Wrench wrenchAtFrameA = new Wrench(bodyFrame, frameA);

         // Compute the wrench at the bodyFrame, with the center of mass offset set to
         // zero.
         MecanoTools.computeDynamicMomentFast(inertia.getMomentOfInertia(),
                                              acceleration.getAngularPart(),
                                              twist.getAngularPart(),
                                              wrenchAtBody.getAngularPart());
         MecanoTools.computeDynamicForceFast(inertia.getMass(),
                                             acceleration.getLinearPart(),
                                             twist.getAngularPart(),
                                             twist.getLinearPart(),
                                             wrenchAtBody.getLinearPart());

         // Compute the wrench at the frameA, with the center of mass offset non-zero.
         inertia.changeFrame(frameA);
         acceleration.changeFrame(frameA);
         twist.changeFrame(frameA);
         MecanoTools.computeDynamicMoment(inertia.getMomentOfInertia(),
                                          inertia.getMass(),
                                          inertia.getCenterOfMassOffset(),
                                          acceleration.getAngularPart(),
                                          acceleration.getLinearPart(),
                                          twist.getAngularPart(),
                                          twist.getLinearPart(),
                                          wrenchAtFrameA.getAngularPart());
         MecanoTools.computeDynamicForce(inertia.getMass(),
                                         inertia.getCenterOfMassOffset(),
                                         acceleration.getAngularPart(),
                                         acceleration.getLinearPart(),
                                         twist.getAngularPart(),
                                         twist.getLinearPart(),
                                         wrenchAtFrameA.getLinearPart());

         // Let's change frames to bodyFrame and compare the wrenches
         wrenchAtFrameA.changeFrame(bodyFrame);
         MecanoTestTools.assertWrenchEquals("Iteration: " + i, expectedWrenchAtBody, wrenchAtBody, EPSILON);
         MecanoTestTools.assertWrenchEquals("Iteration: " + i, expectedWrenchAtBody, wrenchAtFrameA, EPSILON);
      }

      for (int i = 0; i < ITERATIONS; i++)
      { // Let's compute the dynamic wrench in different frames and asserts that
        // the result is actually the same.
         ReferenceFrame bodyFrame = EuclidFrameRandomTools.nextReferenceFrame(random);
         ReferenceFrame frameA = EuclidFrameRandomTools.nextReferenceFrame(random);
         ReferenceFrame frameB = EuclidFrameRandomTools.nextReferenceFrame(random);
         // Let's create the inertia in body frame assuming the CoM is it the bodyFrame's
         // origin.
         SpatialInertia inertia = MecanoRandomTools.nextSpatialInertia(random, bodyFrame, bodyFrame, 1.0, 1.0, 0.0);
         SpatialAcceleration acceleration = MecanoRandomTools.nextSpatialAcceleration(random, bodyFrame, worldFrame, bodyFrame);
         Twist twist = MecanoRandomTools.nextTwist(random, bodyFrame, worldFrame, bodyFrame);

         Wrench wrenchAtBody = new Wrench(bodyFrame, bodyFrame);
         Wrench wrenchAtFrameA = new Wrench(bodyFrame, frameA);
         Wrench wrenchAtFrameB = new Wrench(bodyFrame, frameB);

         // Compute the wrench at the bodyFrame, with the center of mass offset set to
         // zero.
         MecanoTools.computeDynamicMomentFast(inertia.getMomentOfInertia(),
                                              acceleration.getAngularPart(),
                                              twist.getAngularPart(),
                                              wrenchAtBody.getAngularPart());
         MecanoTools.computeDynamicForceFast(inertia.getMass(),
                                             acceleration.getLinearPart(),
                                             twist.getAngularPart(),
                                             twist.getLinearPart(),
                                             wrenchAtBody.getLinearPart());

         // Compute the wrench at the frameA, with the center of mass offset non-zero.
         inertia.changeFrame(frameA);
         acceleration.changeFrame(frameA);
         twist.changeFrame(frameA);
         MecanoTools.computeDynamicMoment(inertia.getMomentOfInertia(),
                                          inertia.getMass(),
                                          inertia.getCenterOfMassOffset(),
                                          acceleration.getAngularPart(),
                                          acceleration.getLinearPart(),
                                          twist.getAngularPart(),
                                          twist.getLinearPart(),
                                          wrenchAtFrameA.getAngularPart());
         MecanoTools.computeDynamicForce(inertia.getMass(),
                                         inertia.getCenterOfMassOffset(),
                                         acceleration.getAngularPart(),
                                         acceleration.getLinearPart(),
                                         twist.getAngularPart(),
                                         twist.getLinearPart(),
                                         wrenchAtFrameA.getLinearPart());

         // Compute the wrench at the frameB, with the center of mass offset non-zero.
         inertia.changeFrame(frameB);
         acceleration.changeFrame(frameB);
         twist.changeFrame(frameB);
         MecanoTools.computeDynamicMoment(inertia.getMomentOfInertia(),
                                          inertia.getMass(),
                                          inertia.getCenterOfMassOffset(),
                                          acceleration.getAngularPart(),
                                          acceleration.getLinearPart(),
                                          twist.getAngularPart(),
                                          twist.getLinearPart(),
                                          wrenchAtFrameB.getAngularPart());
         MecanoTools.computeDynamicForce(inertia.getMass(),
                                         inertia.getCenterOfMassOffset(),
                                         acceleration.getAngularPart(),
                                         acceleration.getLinearPart(),
                                         twist.getAngularPart(),
                                         twist.getLinearPart(),
                                         wrenchAtFrameB.getLinearPart());

         // Let's change frame from frameA to bodyFrame and compare the wrenches
         wrenchAtFrameA.changeFrame(bodyFrame);
         MecanoTestTools.assertWrenchEquals(wrenchAtBody, wrenchAtFrameA, EPSILON);

         // Let's change frame from bodyFrame to frameB and compare the wrenches
         wrenchAtBody.changeFrame(frameB);
         MecanoTestTools.assertWrenchEquals(wrenchAtFrameB, wrenchAtBody, EPSILON);
      }
      for (int i = 0; i < ITERATIONS; ++i)
      { // Assert dynamic moment is set to zeros when angular velocity is not
        // provided.
         Matrix3D momentOfInertia = EuclidCoreRandomTools.nextMatrix3D(random);
         Vector3D dynamicMoment = EuclidCoreRandomTools.nextVector3D(random);
         MecanoTools.computeDynamicMomentFast(momentOfInertia, null, null, dynamicMoment);
         assertEquals(EuclidCoreTools.zeroVector3D, dynamicMoment);

      }
   }

   @Test
   public void testComputeKineticCoEnergy() throws Exception
   {
      Random random = new Random(4636);
      ReferenceFrame worldFrame = ReferenceFrame.getWorldFrame();

      for (int i = 0; i < ITERATIONS; i++)
      { // Test against the matrix multiplication: U = 1/2 ( T^T I T )
         ReferenceFrame bodyFrame = EuclidFrameRandomTools.nextReferenceFrame(random);
         ReferenceFrame expressedInFrame = EuclidFrameRandomTools.nextReferenceFrame(random);
         SpatialInertia inertia = MecanoRandomTools.nextSpatialInertia(random, bodyFrame, expressedInFrame);
         Twist twist = MecanoRandomTools.nextTwist(random, bodyFrame, worldFrame, expressedInFrame);

         double actual = MecanoTools.computeKineticCoEnergy(inertia.getMomentOfInertia(),
                                                            inertia.getMass(),
                                                            inertia.getCenterOfMassOffset(),
                                                            twist.getAngularPart(),
                                                            twist.getLinearPart());
         double expected;
         { // Compute the matrix form
            DMatrixRMaj inertiaMatrix = new DMatrixRMaj(6, 6);
            DMatrixRMaj twistMatrix = new DMatrixRMaj(6, 1);

            twist.get(twistMatrix);
            inertia.get(inertiaMatrix);

            DMatrixRMaj intermediate = new DMatrixRMaj(1, 6);
            CommonOps_DDRM.multTransA(twistMatrix, inertiaMatrix, intermediate);

            DMatrixRMaj energyMatrix = new DMatrixRMaj(1, 1);
            CommonOps_DDRM.mult(intermediate, twistMatrix, energyMatrix);

            expected = 0.5 * energyMatrix.get(0);
         }

         assertEquals(expected, actual, EPSILON);
      }
   }

   @Test
   public void testTransformSymmetricMatrix3D() throws Exception
   {
      Random random = new Random(4363);

      for (int i = 0; i < ITERATIONS; i++)
      {
         RotationMatrix rotationMatrix = EuclidCoreRandomTools.nextRotationMatrix(random);
         Matrix3D expected = EuclidCoreRandomTools.nextMatrix3D(random);
         expected.setM10(expected.getM01());
         expected.setM20(expected.getM02());
         expected.setM21(expected.getM12());
         Matrix3D actual = new Matrix3D(expected);

         rotationMatrix.transform(expected);
         MecanoTools.transformSymmetricMatrix3D(rotationMatrix, actual);
      }
   }

   @Test
   public void testInverseTransformSymmetricMatrix3D() throws Exception
   {
      Random random = new Random(4363);

      for (int i = 0; i < ITERATIONS; i++)
      {
         RotationMatrix rotationMatrix = EuclidCoreRandomTools.nextRotationMatrix(random);
         Matrix3D expected = EuclidCoreRandomTools.nextMatrix3D(random);
         expected.setM10(expected.getM01());
         expected.setM20(expected.getM02());
         expected.setM21(expected.getM12());
         Matrix3D actual = new Matrix3D(expected);

         rotationMatrix.inverseTransform(expected);
         MecanoTools.inverseTransformSymmetricMatrix3D(rotationMatrix, actual);
      }
   }

   @Test
   public void testAddEquals()
   {
      Random random = new Random(3424);

      for (int i = 0; i < ITERATIONS; i++)
      { // Test addEquals(int startRow, int column, SpatialVectorReadOnly vectorToAdd, DMatrixRMaj matrixToModify)
         int numRow = 6 + random.nextInt(10);
         int numCol = 1 + random.nextInt(10);
         DMatrixRMaj original = RandomMatrices_DDRM.rectangle(numRow, numCol, -10.0, 10.0, random);
         SpatialVector vector = MecanoRandomTools.nextSpatialVector(random, ReferenceFrame.getWorldFrame());

         int startRow = numRow == 6 ? 0 : random.nextInt(numRow - 6);
         int column = numCol == 1 ? 0 : random.nextInt(numCol - 1);

         DMatrixRMaj expected = new DMatrixRMaj(original.getNumRows(), original.getNumCols());
         vector.get(startRow, column, expected);
         CommonOps_DDRM.addEquals(expected, original);

         DMatrixRMaj actual = new DMatrixRMaj(original);
         MecanoTools.addEquals(startRow, column, vector, actual);

         MecanoTestTools.assertDMatrixEquals(expected, actual, 1.0e-12);
      }

      for (int i = 0; i < ITERATIONS; i++)
      { // Test addEquals(int startRow, int startColumn, DMatrix matrixToAdd, Matrix3DBasics matrixToModify)
         int numRow = 3 + random.nextInt(10);
         int numCol = 3 + random.nextInt(10);
         DMatrixRMaj matrixToAdd = RandomMatrices_DDRM.rectangle(numRow, numCol, -10.0, 10.0, random);
         Matrix3D original = EuclidCoreRandomTools.nextMatrix3D(random);

         int startRow = numRow == 3 ? 0 : random.nextInt(numRow - 3);
         int startCol = numCol == 3 ? 0 : random.nextInt(numCol - 3);

         Matrix3D expected = new Matrix3D();
         expected.set(startRow, startCol, matrixToAdd);
         expected.add(original);

         Matrix3D actual = new Matrix3D(original);
         MecanoTools.addEquals(startRow, startCol, matrixToAdd, actual);

         EuclidCoreTestTools.assertEquals(expected, actual, 1.0e-12);
      }
   }
}<|MERGE_RESOLUTION|>--- conflicted
+++ resolved
@@ -1,13 +1,5 @@
 package us.ihmc.mecano.tools;
 
-<<<<<<< HEAD
-import static org.junit.jupiter.api.Assertions.assertEquals;
-import static org.junit.jupiter.api.Assertions.assertFalse;
-import static org.junit.jupiter.api.Assertions.assertTrue;
-import static us.ihmc.mecano.tools.MecanoTools.toTildeForm;
-
-=======
->>>>>>> f5bb2b5f
 import java.util.Random;
 
 import org.ejml.data.DMatrix3x3;
@@ -122,8 +114,6 @@
    public void testTildeFormReturningDMatrix()
    {
       Random random = new Random(5432);
-
-      // Test for DMatrixRMaj
       int min = -100000;
       int max = 100000;
       int dimension = 0;
@@ -162,43 +152,6 @@
                                                               + tildeForm_A.get(2, 2) * vector3D_B.getZ());
          assertEquals(expectedCrossProduct, toBeTestedCrossProduct);
       }
-
-      // Test for Matrix3D, non-packed version
-      for (int j = 0; j < ITERATIONS; ++j)
-      {
-         // Test if A /cross B == tilde(A) * B
-         Vector3D A = EuclidCoreRandomTools.nextVector3D(random);
-         Vector3D B = EuclidCoreRandomTools.nextVector3D(random);
-
-         Vector3D expected = new Vector3D();
-         expected.cross(A, B);
-
-         Matrix3D tilde = MecanoTools.toTildeForm(A);  // non-packed version
-
-         Vector3D actual = new Vector3D();
-         tilde.transform(B, actual);
-
-         assertEquals(expected, actual);
-      }
-
-      // Test for Matrix3D, packed version
-      for (int k = 0; k < ITERATIONS; ++k)
-      {
-         // Test if A /cross B == tilde(A) * B
-         Vector3D A = EuclidCoreRandomTools.nextVector3D(random);
-         Vector3D B = EuclidCoreRandomTools.nextVector3D(random);
-
-         Vector3D expected = new Vector3D();
-         expected.cross(A, B);
-
-         Matrix3D tilde = new Matrix3D();
-         MecanoTools.toTildeForm(A, tilde);  // packed version
-
-         Vector3D actual = new Vector3D();
-         tilde.transform(B, actual);
-
-         assertEquals(expected, actual);
-      }
    }
 
    @Test
